--- conflicted
+++ resolved
@@ -126,10 +126,6 @@
 }
 
 ///
-<<<<<<< HEAD
-/// to_widechar_ptr converts the input string to a null terminated string encoded in UTF-16 or
-/// UTF-32 as appropriate.
-=======
 /// parse_attribute_string_a converts a null-separated doubly null terminated *Char string to a Rust
 /// string separated by `;`.
 ///
@@ -153,7 +149,6 @@
 
 ///
 /// to_widechar_ptr converts the input string to a null terminated string encoded in UTF-16.
->>>>>>> 4a1da342
 ///
 pub fn to_widechar_ptr(s: &str) -> (*mut WideChar, Vec<WideChar>) {
     let mut v = to_widechar_vec(s);
