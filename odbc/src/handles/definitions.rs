use crate::api::{definitions::*, errors::ODBCError};
<<<<<<< HEAD
use cstr::{Charset, WideChar};
=======
use logger::Logger;
>>>>>>> 4a1da342
use odbc_sys::{HDbc, HDesc, HEnv, HStmt, Handle, Len, Pointer, ULen, USmallInt};
use std::{
    borrow::BorrowMut,
    cell::RefCell,
    collections::{HashMap, HashSet},
    ptr::null_mut,
    sync::RwLock,
};

#[derive(Debug)]
pub enum MongoHandle {
    Env(Env),
    Connection(Connection),
    Statement(Statement),
    Descriptor(Descriptor),
}

impl MongoHandle {
    pub fn as_env(&self) -> Option<&Env> {
        match self {
            MongoHandle::Env(e) => Some(e),
            _ => None,
        }
    }

    pub fn as_connection(&self) -> Option<&Connection> {
        match self {
            MongoHandle::Connection(c) => Some(c),
            _ => None,
        }
    }

    pub fn as_statement(&self) -> Option<&Statement> {
        match self {
            MongoHandle::Statement(s) => Some(s),
            _ => None,
        }
    }

    pub fn as_descriptor(&self) -> Option<&Descriptor> {
        match self {
            MongoHandle::Descriptor(d) => Some(d),
            _ => None,
        }
    }

    /// add_diag_info appends a new ODBCError object to the `errors` field.
    pub fn add_diag_info(&mut self, error: ODBCError) {
        match self {
            MongoHandle::Env(e) => {
                e.errors.write().unwrap().push(error);
            }
            MongoHandle::Connection(c) => {
                c.errors.write().unwrap().push(error);
            }
            MongoHandle::Statement(s) => {
                s.errors.write().unwrap().push(error);
            }
            MongoHandle::Descriptor(d) => {
                d.errors.write().unwrap().push(error);
            }
        }
    }

    pub fn clear_diagnostics(&mut self) {
        match self {
            MongoHandle::Env(e) => {
                e.errors.write().unwrap().clear();
            }
            MongoHandle::Connection(c) => {
                c.errors.write().unwrap().clear();
            }
            MongoHandle::Statement(s) => {
                s.errors.write().unwrap().clear();
            }
            MongoHandle::Descriptor(d) => {
                d.errors.write().unwrap().clear();
            }
        }
    }

    ///
    /// Generate a String containing the current handle and its parents address.
    ///
    pub(crate) unsafe fn get_handle_info(&mut self) -> String {
        let mut handle_info = String::new();
        let mut handle = self;
        loop {
            let handle_ptr: *mut MongoHandle = handle;
            match handle {
                MongoHandle::Env(_) => {
                    handle_info = format!("[Env_{handle_ptr:?}]{handle_info}");
                    return handle_info;
                }
                MongoHandle::Connection(c) => {
                    let env = c.env;
                    handle_info = format!("[Conn_{handle_ptr:?}]{handle_info}");
                    if env.is_null() {
                        return handle_info;
                    }
                    handle = &mut *env;
                }
                MongoHandle::Statement(s) => {
                    let conn = s.connection;
                    handle_info = format!("[Stmt_{handle_ptr:?}]{handle_info}");
                    if conn.is_null() {
                        return handle_info;
                    }
                    handle = &mut *conn;
                }
                MongoHandle::Descriptor(d) => {
                    let conn = d.connection;
                    handle_info = format!("[Desc_{handle_ptr:?}]{handle_info}");
                    if conn.is_null() {
                        return handle_info;
                    }
                    handle = &mut *conn;
                }
            }
        }
    }
}

pub type MongoHandleRef = &'static mut MongoHandle;

impl From<Handle> for MongoHandleRef {
    fn from(handle: Handle) -> Self {
        unsafe { (*(handle as *mut MongoHandle)).borrow_mut() }
    }
}

impl From<HEnv> for MongoHandleRef {
    fn from(handle: HEnv) -> Self {
        unsafe { (*(handle as *mut MongoHandle)).borrow_mut() }
    }
}

impl From<HStmt> for MongoHandleRef {
    fn from(handle: HStmt) -> Self {
        unsafe { (*(handle as *mut MongoHandle)).borrow_mut() }
    }
}

impl From<HDbc> for MongoHandleRef {
    fn from(handle: HDbc) -> Self {
        unsafe { (*(handle as *mut MongoHandle)).borrow_mut() }
    }
}

impl From<HDesc> for MongoHandleRef {
    fn from(handle: HDesc) -> Self {
        unsafe { (*(handle as *mut MongoHandle)).borrow_mut() }
    }
}

#[derive(Debug)]
pub struct Env {
    // attributes for this Env. We box the attributes so that the MongoHandle type
    // remains fairly small regardless of underlying handle type.
    pub attributes: RwLock<EnvAttributes>,
    // state of this Env
    pub state: RwLock<EnvState>,
    pub connections: RwLock<HashSet<*mut MongoHandle>>,
    pub errors: RwLock<Vec<ODBCError>>,
    // we need to hold on to the logger so that it doesn't get dropped
    pub logger: RefCell<Option<Logger>>,
}

impl Env {
    pub fn with_state(state: EnvState, logger: RefCell<Option<Logger>>) -> Self {
        Self {
            attributes: RwLock::new(EnvAttributes::default()),
            state: RwLock::new(state),
            connections: RwLock::new(HashSet::new()),
            errors: RwLock::new(vec![]),
            logger,
        }
    }
}

#[derive(Debug)]
pub struct EnvAttributes {
    pub odbc_ver: OdbcVersion,
    pub output_nts: SqlBool,
    pub connection_pooling: ConnectionPooling,
    pub cp_match: CpMatch,
    pub driver_unicode_type: Charset,
}

impl Default for EnvAttributes {
    fn default() -> Self {
        Self {
            odbc_ver: OdbcVersion::Odbc3_80,
            output_nts: SqlBool::True,
            connection_pooling: ConnectionPooling::Off,
            cp_match: CpMatch::Strict,
            driver_unicode_type: cstr::CHARSET,
        }
    }
}

#[derive(Debug, PartialEq, Eq)]
pub enum EnvState {
    Allocated,
    ConnectionAllocated,
}

#[derive(Debug)]
pub struct Connection {
    // type of this handle for runtime checking purposes.
    // Pointer to the Env from which
    // this Connection was allocated
    pub env: *mut MongoHandle,
    // mongo_connection is the actual connection to the mongo server
    // it will be None when the Connection is closed.
    pub mongo_connection: RwLock<Option<mongo_odbc_core::MongoConnection>>,
    // all the possible Connection settings
    pub attributes: RwLock<ConnectionAttributes>,
    // state of this connection
    pub state: RwLock<ConnectionState>,
    // MongoDB Client for issuing commands
    // pub client: Option<MongoClient>,
    // all Statements allocated from this Connection
    pub statements: RwLock<HashSet<*mut MongoHandle>>,
    pub errors: RwLock<Vec<ODBCError>>,
}

#[derive(Debug, Default)]
pub struct ConnectionAttributes {
    // SQL_ATTR_CURRENT_CATALOG: the current catalog/database
    // for this Connection.
    pub current_catalog: Option<String>,
    // SQL_ATTR_LOGIN_TIMEOUT: SQLUINTEGER, timeout in seconds
    // to wait for a login request to complete.
    pub login_timeout: Option<u32>,
    // SQL_ATTR_CONNECTION_TIMEOUT: SQLUINTER, timeout in seconds
    // to wait for any operation on a connection to timeout (other than
    // initial login).
    pub connection_timeout: Option<u32>,
}

#[derive(Debug, PartialEq, Eq)]
pub enum ConnectionState {
    Allocated,
    _ConnectionFunctionNeedsDataEnv,
    Connected,
    StatementAllocated,
    _TransactionInProgress,
}

impl Connection {
    pub fn with_state(env: *mut MongoHandle, state: ConnectionState) -> Self {
        Self {
            env,
            mongo_connection: RwLock::new(None),
            attributes: RwLock::new(ConnectionAttributes::default()),
            state: RwLock::new(state),
            statements: RwLock::new(HashSet::new()),
            errors: RwLock::new(vec![]),
        }
    }
}

#[derive(Debug)]
pub enum CachedData {
    // we do not need an index into fixed data. Attempting to stream fixed data always fails.
    Fixed,
    Char(usize, Vec<u8>),
    Bin(usize, Vec<u8>),
    WChar(usize, Vec<WideChar>),
}

#[derive(Debug)]
pub struct Statement {
    pub connection: *mut MongoHandle,
    pub mongo_statement: RwLock<Option<Box<dyn mongo_odbc_core::MongoStatement>>>,
    pub var_data_cache: RwLock<Option<HashMap<USmallInt, CachedData>>>,
    pub attributes: RwLock<StatementAttributes>,
    pub state: RwLock<StatementState>,
    // pub cursor: RwLock<Option<Box<Peekable<Cursor>>>>,
    pub errors: RwLock<Vec<ODBCError>>,
}

#[derive(Debug)]
pub struct StatementAttributes {
    pub app_row_desc: *mut MongoHandle,
    pub app_param_desc: *mut MongoHandle,
    pub async_enable: AsyncEnable,
    pub async_stmt_event: Pointer,
    pub cursor_scrollable: CursorScrollable,
    pub cursor_sensitivity: CursorSensitivity,
    pub concurrency: Concurrency,
    pub cursor_type: CursorType,
    pub enable_auto_ipd: SqlBool,
    pub fetch_bookmark_ptr: *mut Len,
    pub imp_row_desc: *mut MongoHandle,
    pub imp_param_desc: *mut MongoHandle,
    pub max_length: ULen,
    pub max_rows: ULen,
    pub no_scan: NoScan,
    pub param_bind_offset_ptr: *mut ULen,
    pub param_bind_type: ULen,
    pub param_operation_ptr: *mut USmallInt,
    pub param_processed_ptr: *mut ULen,
    pub param_status_ptr: *mut USmallInt,
    pub paramset_size: ULen,
    pub query_timeout: ULen,
    pub retrieve_data: RetrieveData,
    pub row_array_size: ULen,
    pub row_bind_offset_ptr: *mut ULen,
    pub row_bind_type: ULen,
    pub row_index_is_valid: bool,
    pub row_number: ULen,
    pub row_operation_ptr: *mut USmallInt,
    pub row_status_ptr: *mut USmallInt,
    pub rows_fetched_ptr: *mut ULen,
    pub simulate_cursor: ULen,
    pub use_bookmarks: UseBookmarks,
}

impl Drop for StatementAttributes {
    fn drop(&mut self) {
        unsafe {
            let _ = Box::from_raw(self.app_row_desc);
            let _ = Box::from_raw(self.app_param_desc);
            let _ = Box::from_raw(self.imp_row_desc);
            let _ = Box::from_raw(self.imp_param_desc);
        }
    }
}

#[derive(Debug, PartialEq, Eq)]
pub enum StatementState {
    Allocated,
    _Prepared,
    _PreparedHasResultSet,
    _ExecutedNoResultSet,
    _ExecutedHasResultSet,
    _CursorFetchSet,
    _CursorExtendedFetchSet,
    _FunctionNeedsDataNoParam,
    _FunctionNeedsDataNoPut,
    _FunctionNeedsDataPutCalled,
    _Executing,
    _AsyncCancelled,
}

impl Statement {
    pub fn with_state(connection: *mut MongoHandle, state: StatementState) -> Self {
        let implicit_app_row_desc =
            Descriptor::with_state(connection, DescriptorState::ImplicitlyAllocated);

        let implicit_param_row_desc =
            Descriptor::with_state(connection, DescriptorState::ImplicitlyAllocated);

        let implicit_app_imp_desc =
            Descriptor::with_state(connection, DescriptorState::ImplicitlyAllocated);

        let implicit_param_imp_desc =
            Descriptor::with_state(connection, DescriptorState::ImplicitlyAllocated);

        Self {
            connection,
            state: RwLock::new(state),
            var_data_cache: RwLock::new(None),
            attributes: RwLock::new(StatementAttributes {
                app_row_desc: Box::into_raw(Box::new(MongoHandle::Descriptor(
                    implicit_app_row_desc,
                ))),
                app_param_desc: Box::into_raw(Box::new(MongoHandle::Descriptor(
                    implicit_param_row_desc,
                ))),
                async_enable: AsyncEnable::Off,
                async_stmt_event: null_mut(),
                cursor_scrollable: CursorScrollable::NonScrollable,
                cursor_sensitivity: CursorSensitivity::Insensitive,
                concurrency: Concurrency::ReadOnly,
                cursor_type: CursorType::ForwardOnly,
                enable_auto_ipd: SqlBool::False,
                fetch_bookmark_ptr: null_mut(),
                imp_row_desc: Box::into_raw(Box::new(MongoHandle::Descriptor(
                    implicit_app_imp_desc,
                ))),
                imp_param_desc: Box::into_raw(Box::new(MongoHandle::Descriptor(
                    implicit_param_imp_desc,
                ))),
                max_length: 0,
                max_rows: 0,
                no_scan: NoScan::Off,
                param_bind_offset_ptr: null_mut(),
                param_bind_type: BindType::BindByColumn as usize,
                param_operation_ptr: null_mut(),
                param_processed_ptr: null_mut(),
                param_status_ptr: null_mut(),
                paramset_size: 0,
                query_timeout: 0,
                retrieve_data: RetrieveData::Off,
                row_array_size: 1,
                row_bind_offset_ptr: null_mut(),
                row_bind_type: BindType::BindByColumn as usize,
                row_index_is_valid: false,
                row_number: 0,
                row_operation_ptr: null_mut(),
                row_status_ptr: null_mut(),
                rows_fetched_ptr: null_mut(),
                simulate_cursor: SimulateCursor::NonUnique as usize,
                use_bookmarks: UseBookmarks::Off,
            }),
            errors: RwLock::new(vec![]),
            mongo_statement: RwLock::new(None),
        }
    }

    pub(crate) fn insert_var_data_cache(&self, col: u16, data: CachedData) {
        self.var_data_cache
            .write()
            .unwrap()
            .as_mut()
            .unwrap()
            .insert(col, data);
    }
}

#[derive(Debug)]
pub struct Descriptor {
    pub connection: *mut MongoHandle,
    pub attributes: RwLock<DescriptorAttributes>,
    pub state: RwLock<DescriptorState>,
    pub errors: RwLock<Vec<ODBCError>>,
}

/// See https://learn.microsoft.com/en-us/sql/odbc/reference/appendixes/descriptor-transitions for
/// states and transitions
#[derive(Debug, PartialEq, Eq)]
pub enum DescriptorState {
    ImplicitlyAllocated, // D1i
    ExplicitlyAllocated, // D1e
}

#[derive(Debug, Default)]
pub struct DescriptorAttributes {}

impl Descriptor {
    pub fn with_state(connection: *mut MongoHandle, state: DescriptorState) -> Self {
        Self {
            connection,
            attributes: RwLock::new(DescriptorAttributes::default()),
            state: RwLock::new(state),
            errors: RwLock::new(vec![]),
        }
    }
}<|MERGE_RESOLUTION|>--- conflicted
+++ resolved
@@ -1,9 +1,6 @@
 use crate::api::{definitions::*, errors::ODBCError};
-<<<<<<< HEAD
 use cstr::{Charset, WideChar};
-=======
 use logger::Logger;
->>>>>>> 4a1da342
 use odbc_sys::{HDbc, HDesc, HEnv, HStmt, Handle, Len, Pointer, ULen, USmallInt};
 use std::{
     borrow::BorrowMut,
