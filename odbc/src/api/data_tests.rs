--- conflicted
+++ resolved
@@ -21,10 +21,6 @@
     mock_query::MongoQuery,
     TypeMode,
 };
-<<<<<<< HEAD
-use odbc_sys::{Date, Nullability, SqlReturn, Time, Timestamp, WChar};
-=======
->>>>>>> d9361828
 
 const ARRAY_COL: u16 = 1;
 const BIN_COL: u16 = 2;
