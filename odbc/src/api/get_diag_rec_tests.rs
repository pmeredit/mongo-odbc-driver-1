--- conflicted
+++ resolved
@@ -51,11 +51,7 @@
         }
 
         let env_handle: *mut _ = &mut MongoHandle::Env(Env::with_state(EnvState::Allocated));
-<<<<<<< HEAD
-        validate_diag_rec(HandleType::Env, env_handle);
-=======
         validate_diag_rec(HandleType::SQL_HANDLE_ENV, env_handle);
->>>>>>> d9361828
 
         let conn_handle: *mut _ = &mut MongoHandle::Connection(Connection::with_state(
             env_handle,
