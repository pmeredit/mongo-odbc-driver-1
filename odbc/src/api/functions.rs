use crate::{
    api::{
        data::{
            i16_len, i32_len, input_text_to_string, input_wtext_to_string, set_str_length,
            unsupported_function,
        },
        definitions::*,
        diag::{get_diag_field, get_diag_rec, get_diag_recw, get_stmt_diag_field},
        errors::{ODBCError, Result},
        util::{connection_attribute_to_string, format_version, statement_attribute_to_string},
    },
    handles::definitions::*,
};
use ::function_name::named;
use bson::Bson;
use constants::{
    DBMS_NAME, DRIVER_NAME, ODBC_VERSION, SQL_ALL_CATALOGS, SQL_ALL_SCHEMAS, SQL_ALL_TABLE_TYPES,
};
use file_dbg_macros::dbg_write;
use mongo_odbc_core::{
    odbc_uri::ODBCUri, MongoColMetadata, MongoCollections, MongoConnection, MongoDatabases,
    MongoFields, MongoForeignKeys, MongoPrimaryKeys, MongoQuery, MongoStatement, MongoTableTypes,
    MongoTypesInfo, SqlDataType,
};
use num_traits::FromPrimitive;
use odbc_sys::{
    Char, Desc, DriverConnectOption, HDbc, HDesc, HEnv, HStmt, HWnd, Handle, HandleType, Integer,
<<<<<<< HEAD
    Len, Nullability, Pointer, RetCode, SmallInt, SqlDataType, SqlReturn, ULen, USmallInt,
=======
    Len, Nullability, Pointer, RetCode, SmallInt, SqlReturn, ULen, USmallInt, WChar,
>>>>>>> e105df17
};
use std::{collections::HashMap, mem::size_of, panic, sync::mpsc};
use widechar::WideChar;

const NULL_HANDLE_ERROR: &str = "handle cannot be null";
const HANDLE_MUST_BE_ENV_ERROR: &str = "handle must be env";
const HANDLE_MUST_BE_CONN_ERROR: &str = "handle must be conn";
const HANDLE_MUST_BE_STMT_ERROR: &str = "handle must be stmt";
const HANDLE_MUST_BE_DESC_ERROR: &str = "handle must be desc";

///
/// trace_call_and_outcome returns a formatted function name and sql return type
///
pub fn trace_call_and_outcome(function_name: &str, sql_return: &SqlReturn) -> String {
    let outcome = match *sql_return {
        SqlReturn::SUCCESS => "SUCCESS",
        SqlReturn::ERROR => "ERROR",
        SqlReturn::SUCCESS_WITH_INFO => "SUCCESS_WITH_INFO",
        SqlReturn::INVALID_HANDLE => "INVALID_HANDLE",
        SqlReturn::NEED_DATA => "NEED_DATA",
        SqlReturn::NO_DATA => "NO_DATA",
        SqlReturn::PARAM_DATA_AVAILABLE => "PARAM_DATA_AVAILABLE",
        SqlReturn::STILL_EXECUTING => "STILL_EXECUTING",
        _ => "unknown sql_return",
    };
    format!("{function_name}, SQLReturn = {outcome}")
}

macro_rules! must_be_valid {
    ($maybe_handle:expr) => {{
        // force the expression
        let maybe_handle = $maybe_handle;
        if maybe_handle.is_none() {
            return SqlReturn::INVALID_HANDLE;
        }
        maybe_handle.unwrap()
    }};
}

macro_rules! must_be_env {
    ($handle:expr) => {{
        let env = (*$handle).as_env();
        must_be_valid!(env)
    }};
}

macro_rules! must_be_conn {
    ($handle:expr) => {{
        let conn = (*$handle).as_connection();
        must_be_valid!(conn)
    }};
}

macro_rules! must_be_stmt {
    ($handle:expr) => {{
        let stmt = (*$handle).as_statement();
        must_be_valid!(stmt)
    }};
}

macro_rules! must_be_desc {
    ($handle:expr) => {{
        let desc = (*$handle).as_descriptor();
        must_be_valid!(desc)
    }};
}

macro_rules! odbc_unwrap {
    ($value:expr, $handle:expr) => {{
        // force the expression
        let value = $value;
        if let Err(error) = value {
            $handle.add_diag_info(error.into());
            return SqlReturn::ERROR;
        }
        value.unwrap()
    }};
}

// panic_safe_exec executes `function` such that any panics do not crash the runtime.
// If a panic occurs during execution, the panic is caught and turned into a String.
// The panic message is added to the diagnostics of `handle` and SqlReturn::ERROR returned.
macro_rules! panic_safe_exec {
    ($function:expr, $handle:expr) => {{
        let function = $function;
        let handle = $handle;
        let handle_ref = MongoHandleRef::from(handle);

        let previous_hook = panic::take_hook();
        let (s, r) = mpsc::sync_channel(1);
        panic::set_hook(Box::new(move |i| {
            if let Some(location) = i.location() {
                let info = format!("in file '{}' at line {}", location.file(), location.line());
                let _ = s.send(info);
            }
        }));
        let result = panic::catch_unwind(function);
        panic::set_hook(previous_hook);
        match result {
            Ok(sql_return) => {
                #[allow(unused_variables)]
                let trace = trace_call_and_outcome(function_name!(), &sql_return);
                dbg_write!(&trace);
                return sql_return;
            }
            Err(err) => {
                let msg = if let Some(msg) = err.downcast_ref::<&'static str>() {
                    format!("{}\n{:?}", msg, r.recv())
                } else {
                    format!("{:?}\n{:?}", err, r.recv())
                };
                handle_ref.add_diag_info(ODBCError::Panic(msg));
                let sql_return = SqlReturn::ERROR;
                #[allow(unused_variables)]
                let trace = trace_call_and_outcome(function_name!(), &sql_return);
                dbg_write!(&trace);
                return sql_return;
            }
        };
    }};
}
pub(crate) use panic_safe_exec;

macro_rules! unimpl {
    ($handle:expr) => {{
        let handle = $handle;
        panic_safe_exec!(|| { unimplemented!() }, handle);
    }};
}

///
/// [`SQLAllocHandle`]: https://learn.microsoft.com/en-us/sql/odbc/reference/syntax/SQLAllocHandle-function
///
/// # Safety
/// Because this is a C-interface, this is necessarily unsafe
///
#[named]
#[no_mangle]
pub unsafe extern "C" fn SQLAllocHandle(
    handle_type: HandleType,
    input_handle: Handle,
    output_handle: *mut Handle,
) -> SqlReturn {
    panic_safe_exec!(
        || {
            match sql_alloc_handle(handle_type, input_handle as *mut _, output_handle) {
                Ok(_) => SqlReturn::SUCCESS,
                Err(_) => SqlReturn::INVALID_HANDLE,
            }
        },
        input_handle
    );
}

fn sql_alloc_handle(
    handle_type: HandleType,
    input_handle: *mut MongoHandle,
    output_handle: *mut Handle,
) -> Result<()> {
    match handle_type {
        HandleType::Env => {
            let env = Env::with_state(EnvState::Allocated);
            let mh = Box::new(MongoHandle::Env(env));
            unsafe {
                *output_handle = Box::into_raw(mh) as *mut _;
            }
            Ok(())
        }
        HandleType::Dbc => {
            // input handle cannot be NULL
            if input_handle.is_null() {
                return Err(ODBCError::InvalidHandleType(NULL_HANDLE_ERROR));
            }
            // input handle must be an Env
            let env = unsafe {
                (*input_handle)
                    .as_env()
                    .ok_or(ODBCError::InvalidHandleType(HANDLE_MUST_BE_ENV_ERROR))?
            };
            let conn = Connection::with_state(input_handle, ConnectionState::Allocated);
            let mh = Box::new(MongoHandle::Connection(conn));
            let mh_ptr = Box::into_raw(mh);
            env.connections.write().unwrap().insert(mh_ptr);
            *(env.state.write().unwrap()) = EnvState::ConnectionAllocated;
            unsafe { *output_handle = mh_ptr as *mut _ }
            Ok(())
        }
        HandleType::Stmt => {
            // input handle cannot be NULL
            if input_handle.is_null() {
                return Err(ODBCError::InvalidHandleType(NULL_HANDLE_ERROR));
            }
            // input handle must be an Connection
            let conn = unsafe {
                (*input_handle)
                    .as_connection()
                    .ok_or(ODBCError::InvalidHandleType(HANDLE_MUST_BE_CONN_ERROR))?
            };
            let stmt = Statement::with_state(input_handle, StatementState::Allocated);
            let mh = Box::new(MongoHandle::Statement(stmt));
            let mh_ptr = Box::into_raw(mh);
            conn.statements.write().unwrap().insert(mh_ptr);
            *(conn.state.write().unwrap()) = ConnectionState::StatementAllocated;
            unsafe { *output_handle = mh_ptr as *mut _ }
            Ok(())
        }
        HandleType::Desc => {
            if input_handle.is_null() {
                return Err(ODBCError::InvalidHandleType(NULL_HANDLE_ERROR));
            }
            // input handle must be a Connection
            unsafe {
                (*input_handle)
                    .as_connection()
                    .ok_or(ODBCError::InvalidHandleType(HANDLE_MUST_BE_CONN_ERROR))?
            };
            let desc = Descriptor::with_state(input_handle, DescriptorState::ExplicitlyAllocated);
            let mh = Box::new(MongoHandle::Descriptor(desc));
            let mh_ptr = Box::into_raw(mh);
            unsafe { *output_handle = mh_ptr as *mut _ }
            Ok(())
        }
    }
}

///
/// [`SQLBindCol`]: https://learn.microsoft.com/en-us/sql/odbc/reference/syntax/SQLBindCol-function
///
/// # Safety
/// Because this is a C-interface, this is necessarily unsafe
///
#[named]
#[no_mangle]
pub unsafe extern "C" fn SQLBindCol(
    hstmt: HStmt,
    _col_number: USmallInt,
    _target_type: SmallInt,
    _target_value: Pointer,
    _buffer_length: Len,
    _length_or_indicatior: *mut Len,
) -> SqlReturn {
    unimpl!(hstmt);
}

///
/// [`SQLBindParameter`]: https://learn.microsoft.com/en-us/sql/odbc/reference/syntax/SQLBindParameter-function
///
/// # Safety
/// Because this is a C-interface, this is necessarily unsafe
///
#[no_mangle]
pub unsafe extern "C" fn SQLBindParameter(
    hstmt: HStmt,
    _parameter_number: USmallInt,
    _input_output_type: SmallInt,
    _value_type: SmallInt,
    _parmeter_type: SmallInt,
    _column_size: ULen,
    _decimal_digits: SmallInt,
    _parameter_value_ptr: Pointer,
    _buffer_length: Len,
    _str_len_or_ind_ptr: *mut Len,
) -> SqlReturn {
    unsupported_function(MongoHandleRef::from(hstmt), "SQLBindParameter")
}

///
/// [`SQLBrowseConnect`]: https://learn.microsoft.com/en-us/sql/odbc/reference/syntax/SQLBrowseConnect-function
///
/// # Safety
/// Because this is a C-interface, this is necessarily unsafe
///
#[no_mangle]
pub unsafe extern "C" fn SQLBrowseConnect(
    connection_handle: HDbc,
    _in_connection_string: *const Char,
    _string_length: SmallInt,
    _out_connection_string: *mut Char,
    _buffer_length: SmallInt,
    _out_buffer_length: *mut SmallInt,
) -> SqlReturn {
    unsupported_function(MongoHandleRef::from(connection_handle), "SQLBrowseConnect")
}

///
/// [`SQLBrowseConnectW`]: https://learn.microsoft.com/en-us/sql/odbc/reference/syntax/SQLBrowseConnect-function
///
/// This is the WideChar version of the SQLBrowseConnect function
///
/// # Safety
/// Because this is a C-interface, this is necessarily unsafe
///
#[named]
#[no_mangle]
pub unsafe extern "C" fn SQLBrowseConnectW(
    connection_handle: HDbc,
    _in_connection_string: *const WideChar,
    _string_length: SmallInt,
    _out_connection_string: *mut WideChar,
    _buffer_length: SmallInt,
    _out_buffer_length: *mut SmallInt,
) -> SqlReturn {
    unimpl!(connection_handle);
}

///
/// [`SQLBulkOperations`]: https://learn.microsoft.com/en-us/sql/odbc/reference/syntax/SQLBulkOperations-function
///
/// # Safety
/// Because this is a C-interface, this is necessarily unsafe
///
#[no_mangle]
pub unsafe extern "C" fn SQLBulkOperations(
    statement_handle: HStmt,
    _operation: USmallInt,
) -> SqlReturn {
    unsupported_function(MongoHandleRef::from(statement_handle), "SQLBulkOperations")
}

///
/// [`SQLCancel`]: https://learn.microsoft.com/en-us/sql/odbc/reference/syntax/SQLCancel-function
///
/// # Safety
/// Because this is a C-interface, this is necessarily unsafe
///
#[named]
#[no_mangle]
pub unsafe extern "C" fn SQLCancel(statement_handle: HStmt) -> SqlReturn {
    unimpl!(statement_handle);
}

///
/// [`SQLCancelHandle`]: https://learn.microsoft.com/en-us/sql/odbc/reference/syntax/SQLCancelHandle-function
///
/// # Safety
/// Because this is a C-interface, this is necessarily unsafe
///
#[named]
#[no_mangle]
pub unsafe extern "C" fn SQLCancelHandle(_handle_type: HandleType, handle: Handle) -> SqlReturn {
    unimpl!(handle);
}

///
/// [`SQLCloseCursor`]: https://learn.microsoft.com/en-us/sql/odbc/reference/syntax/SQLCloseCursor-function
///
/// # Safety
/// Because this is a C-interface, this is necessarily unsafe
///
#[no_mangle]
pub unsafe extern "C" fn SQLCloseCursor(_statement_handle: HStmt) -> SqlReturn {
    // We never need to do anything to close a cusor, so this is safe.
    SqlReturn::SUCCESS
}

///
/// [`SQLColAttribute`]: https://learn.microsoft.com/en-us/sql/odbc/reference/syntax/SQLColAttribute-function
///
/// # Safety
/// Because this is a C-interface, this is necessarily unsafe
///
#[no_mangle]
pub unsafe extern "C" fn SQLColAttribute(
    statement_handle: HStmt,
    _column_number: USmallInt,
    _field_identifier: Desc,
    _character_attribute_ptr: Pointer,
    _buffer_length: SmallInt,
    _string_length_ptr: *mut SmallInt,
    _numeric_attribute_ptr: *mut Len,
) -> SqlReturn {
    unsupported_function(MongoHandleRef::from(statement_handle), "SQLColAttribute")
}

///
/// [`SQLColAttributeW`]: https://learn.microsoft.com/en-us/sql/odbc/reference/syntax/SQLColAttribute-function
///
/// This is the WideChar version of the SQLColAttribute function
///
/// # Safety
/// Because this is a C-interface, this is necessarily unsafe
///
#[named]
#[no_mangle]
pub unsafe extern "C" fn SQLColAttributeW(
    statement_handle: HStmt,
    column_number: USmallInt,
    field_identifier: Desc,
    character_attribute_ptr: Pointer,
    buffer_length: SmallInt,
    string_length_ptr: *mut SmallInt,
    numeric_attribute_ptr: *mut Len,
) -> SqlReturn {
    panic_safe_exec!(
        || {
            let mongo_handle = MongoHandleRef::from(statement_handle);
            let stmt = must_be_valid!((*mongo_handle).as_statement());
            let mongo_stmt = stmt.mongo_statement.read().unwrap();
            stmt.errors.write().unwrap().clear();
            if mongo_stmt.is_none() {
                stmt.errors.write().unwrap().push(ODBCError::NoResultSet);
                return SqlReturn::ERROR;
            }
            let string_col_attr = |f: &dyn Fn(&MongoColMetadata) -> &str| {
                let mongo_handle = MongoHandleRef::from(statement_handle);
                let col_metadata = mongo_stmt.as_ref().unwrap().get_col_metadata(column_number);
                if let Ok(col_metadata) = col_metadata {
                    return i16_len::set_output_wstring_as_bytes(
                        (*f)(col_metadata),
                        character_attribute_ptr,
                        buffer_length as usize,
                        string_length_ptr,
                    );
                }
                // unfortunately, we cannot use odbc_unwrap! on the value because it causes a deadlock.
                mongo_handle.add_diag_info(ODBCError::InvalidDescriptorIndex(column_number));
                SqlReturn::ERROR
            };
            let numeric_col_attr = |f: &dyn Fn(&MongoColMetadata) -> Len| {
                {
                    let col_metadata = mongo_stmt.as_ref().unwrap().get_col_metadata(column_number);
                    if let Ok(col_metadata) = col_metadata {
                        *numeric_attribute_ptr = (*f)(col_metadata);
                        return SqlReturn::SUCCESS;
                    }
                }
                // unfortunately, we cannot use odbc_unwrap! on the value because it causes a deadlock.
                stmt.errors
                    .write()
                    .unwrap()
                    .push(ODBCError::InvalidDescriptorIndex(column_number));
                SqlReturn::ERROR
            };
            match field_identifier {
                Desc::AutoUniqueValue => {
                    *numeric_attribute_ptr = SqlBool::False as Len;
                    SqlReturn::SUCCESS
                }
                Desc::Unnamed | Desc::Updatable => {
                    *numeric_attribute_ptr = 0 as Len;
                    SqlReturn::SUCCESS
                }
                Desc::Count => {
                    *numeric_attribute_ptr =
                        mongo_stmt.as_ref().unwrap().get_resultset_metadata().len() as Len;
                    SqlReturn::SUCCESS
                }
                Desc::CaseSensitive => {
                    numeric_col_attr(&|x: &MongoColMetadata| x.case_sensitive as Len)
                }
                Desc::BaseColumnName => {
                    string_col_attr(&|x: &MongoColMetadata| x.base_col_name.as_ref())
                }
                Desc::BaseTableName => {
                    string_col_attr(&|x: &MongoColMetadata| x.base_table_name.as_ref())
                }
                Desc::CatalogName => {
                    string_col_attr(&|x: &MongoColMetadata| x.catalog_name.as_ref())
                }
                Desc::DisplaySize => {
                    numeric_col_attr(&|x: &MongoColMetadata| x.display_size.unwrap_or(0) as Len)
                }
                Desc::FixedPrecScale => {
                    numeric_col_attr(&|x: &MongoColMetadata| x.fixed_prec_scale as Len)
                }
                Desc::Label => string_col_attr(&|x: &MongoColMetadata| x.label.as_ref()),
                Desc::Length => {
                    numeric_col_attr(&|x: &MongoColMetadata| x.length.unwrap_or(0) as Len)
                }
                Desc::LiteralPrefix => {
                    string_col_attr(&|x: &MongoColMetadata| x.literal_prefix.unwrap_or(""))
                }
                Desc::LiteralSuffix => {
                    string_col_attr(&|x: &MongoColMetadata| x.literal_suffix.unwrap_or(""))
                }
                Desc::LocalTypeName | Desc::SchemaName => string_col_attr(&|_| ""),
                Desc::Name => string_col_attr(&|x: &MongoColMetadata| x.col_name.as_ref()),
                Desc::Nullable => numeric_col_attr(&|x: &MongoColMetadata| x.nullability.0 as Len),
                Desc::NumPrecRadix => {
                    numeric_col_attr(&|x: &MongoColMetadata| x.num_prec_radix.unwrap_or(0) as Len)
                }
                Desc::OctetLength => {
                    numeric_col_attr(&|x: &MongoColMetadata| x.octet_length.unwrap_or(0) as Len)
                }
                Desc::Precision => {
                    numeric_col_attr(&|x: &MongoColMetadata| x.precision.unwrap_or(0) as Len)
                }
                Desc::Scale => {
                    numeric_col_attr(&|x: &MongoColMetadata| x.scale.unwrap_or(0) as Len)
                }
                Desc::Searchable => numeric_col_attr(&|x: &MongoColMetadata| x.searchable as Len),
                Desc::TableName => string_col_attr(&|x: &MongoColMetadata| x.table_name.as_ref()),
                Desc::TypeName => string_col_attr(&|x: &MongoColMetadata| x.type_name.as_ref()),
                Desc::Type | Desc::ConciseType => {
                    numeric_col_attr(&|x: &MongoColMetadata| x.sql_type as Len)
                }
                Desc::Unsigned => numeric_col_attr(&|x: &MongoColMetadata| x.is_unsigned as Len),
                desc @ (Desc::OctetLengthPtr
                | Desc::DatetimeIntervalCode
                | Desc::IndicatorPtr
                | Desc::DataPtr
                | Desc::AllocType
                | Desc::ArraySize
                | Desc::ArrayStatusPtr
                | Desc::BindOffsetPtr
                | Desc::BindType
                | Desc::DatetimeIntervalPrecision
                | Desc::MaximumScale
                | Desc::MinimumScale
                | Desc::ParameterType
                | Desc::RowsProcessedPtr
                | Desc::RowVer) => {
                    let mongo_handle = MongoHandleRef::from(statement_handle);
                    let _ = must_be_valid!((*mongo_handle).as_statement());
                    mongo_handle
                        .add_diag_info(ODBCError::UnsupportedFieldDescriptor(format!("{desc:?}")));
                    SqlReturn::ERROR
                }
            }
        },
        statement_handle
    );
}

///
/// [`SQLColumnPrivileges`]: https://learn.microsoft.com/en-us/sql/odbc/reference/syntax/SQLColumnPrivileges-function
///
/// # Safety
/// Because this is a C-interface, this is necessarily unsafe
///
#[no_mangle]
pub unsafe extern "C" fn SQLColumnPrivileges(
    statement_handle: HStmt,
    _catalog_name: *const Char,
    _catalog_name_length: SmallInt,
    _schema_name: *const Char,
    _schema_name_length: SmallInt,
    _table_name: *const Char,
    _table_name_length: SmallInt,
    _column_name: *const Char,
    _column_name_length: SmallInt,
) -> SqlReturn {
    unsupported_function(
        MongoHandleRef::from(statement_handle),
        "SQLColumnPrivileges",
    )
}

///
/// [`SQLColumnPrivilegesW`]: https://learn.microsoft.com/en-us/sql/odbc/reference/syntax/SQLColumnPrivileges-function
///
/// This is the WideChar version of the SQLColumnPrivileges function
///
/// # Safety
/// Because this is a C-interface, this is necessarily unsafe
///
#[named]
#[no_mangle]
pub unsafe extern "C" fn SQLColumnPrivilegesW(
    statement_handle: HStmt,
    _catalog_name: *const WideChar,
    _catalog_name_length: SmallInt,
    _schema_name: *const WideChar,
    _schema_name_length: SmallInt,
    _table_name: *const WideChar,
    _table_name_length: SmallInt,
    _column_name: *const WideChar,
    _column_name_length: SmallInt,
) -> SqlReturn {
    unimpl!(statement_handle);
}

///
/// [`SQLColumns`]: https://learn.microsoft.com/en-us/sql/odbc/reference/syntax/SQLColumns-function
///
/// # Safety
/// Because this is a C-interface, this is necessarily unsafe
///
#[named]
#[no_mangle]
pub unsafe extern "C" fn SQLColumns(
    statement_handle: HStmt,
    catalog_name: *const Char,
    catalog_name_length: SmallInt,
    schema_name: *const Char,
    schema_name_length: SmallInt,
    table_name: *const Char,
    table_name_length: SmallInt,
    column_name: *const Char,
    column_name_length: SmallInt,
) -> SqlReturn {
    panic_safe_exec!(
        || {
            let mongo_handle = MongoHandleRef::from(statement_handle);
            if !(schema_name.is_null() || schema_name_length == 0) {
                mongo_handle.add_diag_info(ODBCError::UnsupportedFieldSchema());
                return SqlReturn::ERROR;
            }
            let stmt = must_be_valid!((*mongo_handle).as_statement());
            let catalog_string = input_text_to_string(catalog_name, catalog_name_length as usize);
            let catalog = if catalog_name.is_null() {
                None
            } else {
                Some(catalog_string.as_str())
            };
            // ignore schema
            let table_string = input_text_to_string(table_name, table_name_length as usize);
            let table = if table_name.is_null() {
                None
            } else {
                Some(table_string.as_str())
            };
            let column_name_string = input_text_to_string(column_name, column_name_length as usize);
            let column = if column_name.is_null() {
                None
            } else {
                Some(column_name_string.as_str())
            };
            let connection = stmt.connection;
            let mongo_statement = sql_columns(
                (*connection)
                    .as_connection()
                    .unwrap()
                    .mongo_connection
                    .read()
                    .unwrap()
                    .as_ref()
                    .unwrap(),
                stmt.attributes.read().unwrap().query_timeout as i32,
                catalog,
                table,
                column,
            );
            let mongo_statement = odbc_unwrap!(mongo_statement, mongo_handle);
            *stmt.mongo_statement.write().unwrap() = Some(mongo_statement);
            SqlReturn::SUCCESS
        },
        statement_handle
    );
}

///
/// [`SQLColumnsW`]: https://learn.microsoft.com/en-us/sql/odbc/reference/syntax/SQLColumns-function
///
/// This is the WideChar version of the SQLColumns function
///
/// # Safety
/// Because this is a C-interface, this is necessarily unsafe
///
#[named]
#[no_mangle]
pub unsafe extern "C" fn SQLColumnsW(
    statement_handle: HStmt,
    catalog_name: *const WideChar,
    catalog_name_length: SmallInt,
    _schema_name: *const WideChar,
    _schema_name_length: SmallInt,
    table_name: *const WideChar,
    table_name_length: SmallInt,
    column_name: *const WideChar,
    column_name_length: SmallInt,
) -> SqlReturn {
    panic_safe_exec!(
        || {
            let mongo_handle = MongoHandleRef::from(statement_handle);
            let stmt = must_be_valid!((*mongo_handle).as_statement());
            let catalog_string = input_wtext_to_string(catalog_name, catalog_name_length as usize);
            let catalog = if catalog_name.is_null() || catalog_string.is_empty() {
                None
            } else {
                Some(catalog_string.as_str())
            };
            // ignore schema
            let table_string = input_wtext_to_string(table_name, table_name_length as usize);
            let table = if table_name.is_null() {
                None
            } else {
                Some(table_string.as_str())
            };
            let column_name_string =
                input_wtext_to_string(column_name, column_name_length as usize);
            let column = if column_name.is_null() {
                None
            } else {
                Some(column_name_string.as_str())
            };
            let connection = stmt.connection;
            let mongo_statement = sql_columns(
                (*connection)
                    .as_connection()
                    .unwrap()
                    .mongo_connection
                    .read()
                    .unwrap()
                    .as_ref()
                    .unwrap(),
                stmt.attributes.read().unwrap().query_timeout as i32,
                catalog,
                table,
                column,
            );
            let mongo_statement = odbc_unwrap!(mongo_statement, mongo_handle);
            *stmt.mongo_statement.write().unwrap() = Some(mongo_statement);
            SqlReturn::SUCCESS
        },
        statement_handle
    );
}

fn sql_columns(
    mongo_connection: &MongoConnection,
    query_timeout: i32,
    catalog: Option<&str>,
    table: Option<&str>,
    column: Option<&str>,
) -> Result<Box<dyn MongoStatement>> {
    Ok(Box::new(MongoFields::list_columns(
        mongo_connection,
        Some(query_timeout),
        catalog,
        table,
        column,
    )))
}

///
/// [`SQLCompleteAsync`]: https://learn.microsoft.com/en-us/sql/odbc/reference/syntax/SQLCompleteAsync-function
///
/// # Safety
/// Because this is a C-interface, this is necessarily unsafe
///
#[no_mangle]
pub unsafe extern "C" fn SQLCompleteAsync(
    _handle_type: HandleType,
    handle: Handle,
    _async_ret_code_ptr: *mut RetCode,
) -> SqlReturn {
    unsupported_function(MongoHandleRef::from(handle), "SQLCompleteAsync")
}

///
/// [`SQLConnect`]: https://learn.microsoft.com/en-us/sql/odbc/reference/syntax/SQLConnect-function
///
/// # Safety
/// Because this is a C-interface, this is necessarily unsafe
///
#[no_mangle]
pub unsafe extern "C" fn SQLConnect(
    connection_handle: HDbc,
    _server_name: *const Char,
    _name_length_1: SmallInt,
    _user_name: *const Char,
    _name_length_2: SmallInt,
    _authentication: *const Char,
    _name_length_3: SmallInt,
) -> SqlReturn {
    unsupported_function(MongoHandleRef::from(connection_handle), "SQLConnect")
}

///
/// [`SQLConnectW`]: https://learn.microsoft.com/en-us/sql/odbc/reference/syntax/SQLConnect-function
///
/// This is the WideChar version of the SQLConnect function
///
/// # Safety
/// Because this is a C-interface, this is necessarily unsafe
///
#[no_mangle]
pub unsafe extern "C" fn SQLConnectW(
    connection_handle: HDbc,
    _server_name: *const WideChar,
    _name_length_1: SmallInt,
    _user_name: *const WideChar,
    _name_length_2: SmallInt,
    _authentication: *const WideChar,
    _name_length_3: SmallInt,
) -> SqlReturn {
    unsupported_function(MongoHandleRef::from(connection_handle), "SQLConnectW")
}

///
/// [`SQLCopyDesc`]: https://learn.microsoft.com/en-us/sql/odbc/reference/syntax/SQLCopyDesc-function
///
/// # Safety
/// Because this is a C-interface, this is necessarily unsafe
///
#[no_mangle]
pub unsafe extern "C" fn SQLCopyDesc(
    _source_desc_handle: HDesc,
    _target_desc_handle: HDesc,
) -> SqlReturn {
    unsupported_function(MongoHandleRef::from(_source_desc_handle), "SQLCopyDesc")
}

///
/// [`SQLDataSources`]: https://learn.microsoft.com/en-us/sql/odbc/reference/syntax/SQLDataSources-function
///
/// # Safety
/// Because this is a C-interface, this is necessarily unsafe
///
#[no_mangle]
pub unsafe extern "C" fn SQLDataSources(
    environment_handle: HEnv,
    _direction: USmallInt,
    _server_name: *mut Char,
    _buffer_length_1: SmallInt,
    _name_length_1: *mut SmallInt,
    _description: *mut Char,
    _buffer_length_2: SmallInt,
    _name_length_2: *mut SmallInt,
) -> SqlReturn {
    unsupported_function(MongoHandleRef::from(environment_handle), "SQLDataSources")
}

///
/// [`SQLDataSourcesW`]: https://learn.microsoft.com/en-us/sql/odbc/reference/syntax/SQLDataSources-function
///
/// This is the WideChar version of the SQLDataSources function
///
/// # Safety
/// Because this is a C-interface, this is necessarily unsafe
///
#[no_mangle]
pub unsafe extern "C" fn SQLDataSourcesW(
    environment_handle: HEnv,
    _direction: USmallInt,
    _server_name: *mut WideChar,
    _buffer_length_1: SmallInt,
    _name_length_1: *mut SmallInt,
    _description: *mut WideChar,
    _buffer_length_2: SmallInt,
    _name_length_2: *mut SmallInt,
) -> SqlReturn {
    unsupported_function(MongoHandleRef::from(environment_handle), "SQLDataSourcesW")
}

///
/// [`SQLDescribeCol`]: https://learn.microsoft.com/en-us/sql/odbc/reference/syntax/SQLDescribeCol-function
///
/// # Safety
/// Because this is a C-interface, this is necessarily unsafe
///
#[no_mangle]
pub unsafe extern "C" fn SQLDescribeCol(
    hstmt: HStmt,
    _col_number: USmallInt,
    _col_name: *mut Char,
    _buffer_length: SmallInt,
    _name_length: *mut SmallInt,
    _data_type: *mut SqlDataType,
    _col_size: *mut ULen,
    _decimal_digits: *mut SmallInt,
    _nullable: *mut Nullability,
) -> SqlReturn {
    unsupported_function(MongoHandleRef::from(hstmt), "SQLDescribeCol")
}

///
/// [`SQLDescribeColW`]: https://learn.microsoft.com/en-us/sql/odbc/reference/syntax/SQLDescribeCol-function
///
/// This is the WideChar version of the SQLDescribeCol function
///
/// # Safety
/// Because this is a C-interface, this is necessarily unsafe
///
#[named]
#[no_mangle]
pub unsafe extern "C" fn SQLDescribeColW(
    hstmt: HStmt,
    col_number: USmallInt,
    col_name: *mut WideChar,
    buffer_length: SmallInt,
    name_length: *mut SmallInt,
    data_type: *mut SqlDataType,
    col_size: *mut ULen,
    decimal_digits: *mut SmallInt,
    nullable: *mut Nullability,
) -> SqlReturn {
    panic_safe_exec!(
        || {
            let stmt_handle = MongoHandleRef::from(hstmt);
            stmt_handle.clear_diagnostics();
            {
                let stmt = must_be_valid!(stmt_handle.as_statement());
                let mongo_stmt = stmt.mongo_statement.write().unwrap();
                if mongo_stmt.is_none() {
                    stmt.errors.write().unwrap().push(ODBCError::NoResultSet);
                    return SqlReturn::ERROR;
                }
                let col_metadata = mongo_stmt.as_ref().unwrap().get_col_metadata(col_number);
                if let Ok(col_metadata) = col_metadata {
                    *data_type = col_metadata.sql_type;
                    *col_size = col_metadata.display_size.unwrap_or(0) as usize;
                    *decimal_digits = col_metadata.scale.unwrap_or(0) as i16;
                    *nullable = col_metadata.nullability;
                    return i16_len::set_output_wstring(
                        &col_metadata.label,
                        col_name,
                        buffer_length as usize,
                        name_length,
                    );
                }
            }
            stmt_handle.add_diag_info(ODBCError::InvalidDescriptorIndex(col_number));
            SqlReturn::ERROR
        },
        hstmt
    );
}

///
/// [`SQLDescribeParam`]: https://learn.microsoft.com/en-us/sql/odbc/reference/syntax/SQLDescribeParam-function
///
/// # Safety
/// Because this is a C-interface, this is necessarily unsafe
///
#[no_mangle]
pub unsafe extern "C" fn SQLDescribeParam(
    statement_handle: HStmt,
    _parameter_number: USmallInt,
    _data_type_ptr: *mut SqlDataType,
    _parameter_size_ptr: *mut ULen,
    _decimal_digits_ptr: *mut SmallInt,
    _nullable_ptr: *mut SmallInt,
) -> SqlReturn {
    unsupported_function(MongoHandleRef::from(statement_handle), "SQLDescribeParam")
}

///
/// [`SQLDisconnect`]: https://learn.microsoft.com/en-us/sql/odbc/reference/syntax/SQLDisconnect-function
///
/// # Safety
/// Because this is a C-interface, this is necessarily unsafe
///
#[named]
#[no_mangle]
pub unsafe extern "C" fn SQLDisconnect(connection_handle: HDbc) -> SqlReturn {
    panic_safe_exec!(
        || {
            let conn_handle = MongoHandleRef::from(connection_handle);
            let conn = must_be_valid!((*conn_handle).as_connection());
            // set the mongo_connection to None. This will cause the previous mongo_connection
            // to drop and disconnect.
            *conn.mongo_connection.write().unwrap() = None;
            SqlReturn::SUCCESS
        },
        connection_handle
    );
}

fn sql_driver_connect(conn: &Connection, odbc_uri_string: &str) -> Result<MongoConnection> {
    let mut odbc_uri = ODBCUri::new(odbc_uri_string)?;
    let client_options = odbc_uri.try_into_client_options()?;
    odbc_uri
        .remove(&["driver", "dsn"])
        .ok_or(ODBCError::MissingDriverOrDSNProperty)?;
    let conn_attrs = conn.attributes.read().unwrap();
    let database = if conn_attrs.current_catalog.is_some() {
        conn_attrs.current_catalog.as_deref()
    } else {
        odbc_uri.remove(&["database"])
    };
    let connection_timeout = conn_attrs.connection_timeout;
    let login_timeout = conn_attrs.login_timeout;
    // ODBCError has an impl From mongo_odbc_core::Error, but that does not
    // create an impl From Result<T, mongo_odbc_core::Error> to Result<T, ODBCError>
    // hence this bizarre Ok(func?) pattern.
    Ok(mongo_odbc_core::MongoConnection::connect(
        client_options,
        database,
        connection_timeout,
        login_timeout,
    )?)
}

///
/// [`SQLDriverConnect`]: https://learn.microsoft.com/en-us/sql/odbc/reference/syntax/SQLDriverConnect-function
///
/// # Safety
/// Because this is a C-infereface, this is necessarily unsafe
///
#[named]
#[no_mangle]
pub unsafe extern "C" fn SQLDriverConnect(
    connection_handle: HDbc,
    _window_handle: HWnd,
    in_connection_string: *const Char,
    string_length_1: SmallInt,
    out_connection_string: *mut Char,
    buffer_length: SmallInt,
    string_length_2: *mut SmallInt,
    driver_completion: DriverConnectOption,
) -> SqlReturn {
    panic_safe_exec!(
        || {
            let conn_handle = MongoHandleRef::from(connection_handle);
            // SQL_NO_PROMPT is the only option supported for DriverCompletion
            if driver_completion != DriverConnectOption::NoPrompt {
                conn_handle.add_diag_info(ODBCError::UnsupportedDriverConnectOption(format!(
                    "{driver_completion:?}"
                )));
                return SqlReturn::ERROR;
            }
            let conn = must_be_valid!((*conn_handle).as_connection());
            let odbc_uri_string =
                input_text_to_string(in_connection_string, string_length_1 as usize);
            let mongo_connection =
                odbc_unwrap!(sql_driver_connect(conn, &odbc_uri_string), conn_handle);
            *conn.mongo_connection.write().unwrap() = Some(mongo_connection);
            let buffer_len = usize::try_from(buffer_length).unwrap();
            let sql_return = i16_len::set_output_string(
                &odbc_uri_string,
                out_connection_string,
                buffer_len,
                string_length_2,
            );
            if sql_return == SqlReturn::SUCCESS_WITH_INFO {
                conn_handle.add_diag_info(ODBCError::OutStringTruncated(buffer_len));
            }
            sql_return
        },
        connection_handle
    );
}

///
/// [`SQLDriverConnectW`]: https://learn.microsoft.com/en-us/sql/odbc/reference/syntax/SQLDriverConnect-function
///
/// This is the WideChar version of the SQLDriverConnect function
///
/// # Safety
/// Because this is a C-interface, this is necessarily unsafe
///
#[named]
#[no_mangle]
pub unsafe extern "C" fn SQLDriverConnectW(
    connection_handle: HDbc,
    _window_handle: HWnd,
    in_connection_string: *const WideChar,
    string_length_1: SmallInt,
    out_connection_string: *mut WideChar,
    buffer_length: SmallInt,
    string_length_2: *mut SmallInt,
    driver_completion: DriverConnectOption,
) -> SqlReturn {
    panic_safe_exec!(
        || {
            let conn_handle = MongoHandleRef::from(connection_handle);
            // SQL_NO_PROMPT is the only option supported for DriverCompletion
            if driver_completion != DriverConnectOption::NoPrompt {
                conn_handle.add_diag_info(ODBCError::UnsupportedDriverConnectOption(format!(
                    "{driver_completion:?}"
                )));
                return SqlReturn::ERROR;
            }
            let conn = must_be_valid!((*conn_handle).as_connection());
            let odbc_uri_string =
                input_wtext_to_string(in_connection_string, string_length_1 as usize);
            let mongo_connection =
                odbc_unwrap!(sql_driver_connect(conn, &odbc_uri_string), conn_handle);
            *conn.mongo_connection.write().unwrap() = Some(mongo_connection);
            let buffer_len = usize::try_from(buffer_length).unwrap();
            let sql_return = i16_len::set_output_wstring(
                &odbc_uri_string,
                out_connection_string,
                buffer_len,
                string_length_2,
            );
            if sql_return == SqlReturn::SUCCESS_WITH_INFO {
                conn_handle.add_diag_info(ODBCError::OutStringTruncated(buffer_len));
            }
            sql_return
        },
        connection_handle
    );
}

///
/// [`SQLDrivers`]: https://learn.microsoft.com/en-us/sql/odbc/reference/syntax/SQLDrivers-function
///
/// # Safety
/// Because this is a C-interface, this is necessarily unsafe
///
#[no_mangle]
pub unsafe extern "C" fn SQLDrivers(
    henv: HEnv,
    _direction: USmallInt,
    _driver_desc: *mut Char,
    _driver_desc_max: SmallInt,
    _out_driver_desc: *mut SmallInt,
    _driver_attributes: *mut Char,
    _drvr_attr_max: SmallInt,
    _out_drvr_attr: *mut SmallInt,
) -> SqlReturn {
    unsupported_function(MongoHandleRef::from(henv), "SQLDrivers")
}

///
/// [`SQLDriversW`]: https://learn.microsoft.com/en-us/sql/odbc/reference/syntax/SQLDrivers-function
///
/// This is the WideChar version of the SQLDrivers function
///
/// # Safety
/// Because this is a C-interface, this is necessarily unsafe
///
#[no_mangle]
pub unsafe extern "C" fn SQLDriversW(
    henv: HEnv,
    _direction: USmallInt,
    _driver_desc: *mut WideChar,
    _driver_desc_max: SmallInt,
    _out_driver_desc: *mut SmallInt,
    _driver_attributes: *mut WideChar,
    _drvr_attr_max: SmallInt,
    _out_drvr_attr: *mut SmallInt,
) -> SqlReturn {
    unsupported_function(MongoHandleRef::from(henv), "SQLDriversW")
}

///
/// [`SQLEndTran`]: https://learn.microsoft.com/en-us/sql/odbc/reference/syntax/SQLEndTran-function
///
/// # Safety
/// Because this is a C-interface, this is necessarily unsafe
///
#[named]
#[no_mangle]
pub unsafe extern "C" fn SQLEndTran(
    _handle_type: HandleType,
    handle: Handle,
    _completion_type: SmallInt,
) -> SqlReturn {
    unimpl!(handle);
}

///
/// [`SQLExecDirect`]: https://learn.microsoft.com/en-us/sql/odbc/reference/syntax/SQLExecDirect-function
///
/// # Safety
/// Because this is a C-interface, this is necessarily unsafe
///
#[named]
#[no_mangle]
pub unsafe extern "C" fn SQLExecDirect(
    statement_handle: HStmt,
    statement_text: *const Char,
    text_length: Integer,
) -> SqlReturn {
    panic_safe_exec!(
        || {
            let query = input_text_to_string(statement_text, text_length as usize);
            let mongo_handle = MongoHandleRef::from(statement_handle);
            let stmt = must_be_valid!(mongo_handle.as_statement());
            let mongo_statement = {
                let connection = must_be_valid!((*stmt.connection).as_connection());
                let timeout = connection.attributes.read().unwrap().connection_timeout;
                if let Some(mongo_connection) = connection.mongo_connection.read().unwrap().as_ref()
                {
                    MongoQuery::execute(mongo_connection, timeout, &query).map_err(|e| e.into())
                } else {
                    Err(ODBCError::General("Statement has no parent Connection"))
                }
            };

            if let Ok(statement) = mongo_statement {
                *stmt.mongo_statement.write().unwrap() = Some(Box::new(statement));
                return SqlReturn::SUCCESS;
            }
            mongo_handle.add_diag_info(mongo_statement.unwrap_err());
            SqlReturn::ERROR
        },
        statement_handle
    );
}

///
/// [`SQLExecDirectW`]: https://learn.microsoft.com/en-us/sql/odbc/reference/syntax/SQLExecDirect-function
///
/// This is the WideChar version of the SQLExecDirect function
///
/// # Safety
/// Because this is a C-interface, this is necessarily unsafe
///
#[named]
#[no_mangle]
pub unsafe extern "C" fn SQLExecDirectW(
    statement_handle: HStmt,
    statement_text: *const WideChar,
    text_length: Integer,
) -> SqlReturn {
    panic_safe_exec!(
        || {
            let query = input_wtext_to_string(statement_text, text_length as usize);
            let mongo_handle = MongoHandleRef::from(statement_handle);
            let stmt = must_be_valid!(mongo_handle.as_statement());
            let mongo_statement = {
                let connection = must_be_valid!((*stmt.connection).as_connection());
                let timeout = connection.attributes.read().unwrap().connection_timeout;
                if let Some(mongo_connection) = connection.mongo_connection.read().unwrap().as_ref()
                {
                    MongoQuery::execute(mongo_connection, timeout, &query).map_err(|e| e.into())
                } else {
                    Err(ODBCError::InvalidCursorState)
                }
            };
            if let Ok(statement) = mongo_statement {
                *stmt.mongo_statement.write().unwrap() = Some(Box::new(statement));
                return SqlReturn::SUCCESS;
            }
            mongo_handle.add_diag_info(mongo_statement.unwrap_err());
            SqlReturn::ERROR
        },
        statement_handle
    );
}

///
/// [`SQLExecute`]: https://learn.microsoft.com/en-us/sql/odbc/reference/syntax/SQLExecute-function
///
/// # Safety
/// Because this is a C-interface, this is necessarily unsafe
///
#[no_mangle]
pub unsafe extern "C" fn SQLExecute(statement_handle: HStmt) -> SqlReturn {
    unsupported_function(MongoHandleRef::from(statement_handle), "SQLExecute")
}

///
/// [`SQLFetch`]: https://learn.microsoft.com/en-us/sql/odbc/reference/syntax/SQLFetch-function
///
/// # Safety
/// Because this is a C-interface, this is necessarily unsafe
///
#[named]
#[no_mangle]
pub unsafe extern "C" fn SQLFetch(statement_handle: HStmt) -> SqlReturn {
    panic_safe_exec!(
        || {
            let mongo_handle = MongoHandleRef::from(statement_handle);
            let stmt = must_be_valid!((*mongo_handle).as_statement());
            let mut mongo_stmt = stmt.mongo_statement.write().unwrap();
            let connection = must_be_valid!((*stmt.connection).as_connection());

            if mongo_stmt.is_none() {
                stmt.errors
                    .write()
                    .unwrap()
                    .push(ODBCError::InvalidCursorState);
                return SqlReturn::ERROR;
            }

            let res = mongo_stmt
                .as_mut()
                .unwrap()
                .next(connection.mongo_connection.read().unwrap().as_ref());

            match res {
                Err(e) => {
                    stmt.errors.write().unwrap().push(e.into());
                    return SqlReturn::ERROR;
                }
                Ok(b) => {
                    let mut stmt_attrs = stmt.attributes.write().unwrap();
                    if !b {
                        stmt_attrs.row_index_is_valid = false;
                        return SqlReturn::NO_DATA;
                    }
                    stmt_attrs.row_index_is_valid = true;
                }
            }

            *stmt.var_data_cache.write().unwrap() = Some(HashMap::new());
            SqlReturn::SUCCESS
        },
        statement_handle
    );
}

///
/// [`SQLFetchScroll`]: https://learn.microsoft.com/en-us/sql/odbc/reference/syntax/SQLFetchScroll-function
///
/// # Safety
/// Because this is a C-interface, this is necessarily unsafe
///
#[named]
#[no_mangle]
pub unsafe extern "C" fn SQLFetchScroll(
    statement_handle: HStmt,
    _fetch_orientation: USmallInt,
    _fetch_offset: Len,
) -> SqlReturn {
    unimpl!(statement_handle);
}

///
/// [`SQLForeignKeys`]: https://learn.microsoft.com/en-us/sql/odbc/reference/syntax/SQLForeignKeys-function
///
/// # Safety
/// Because this is a C-interface, this is necessarily unsafe
///
#[named]
#[no_mangle]
pub unsafe extern "C" fn SQLForeignKeys(
    statement_handle: HStmt,
    _pk_catalog_name: *const Char,
    _pk_catalog_name_length: SmallInt,
    _pk_schema_name: *const Char,
    _pk_schema_name_length: SmallInt,
    _pk_table_name: *const Char,
    _pk_table_name_length: SmallInt,
    _fk_catalog_name: *const Char,
    _fk_catalog_name_length: SmallInt,
    _fk_schema_name: *const Char,
    _fk_schema_name_length: SmallInt,
    _fk_table_name: *const Char,
    _fk_table_name_length: SmallInt,
) -> SqlReturn {
    panic_safe_exec!(
        || {
            let mongo_handle = MongoHandleRef::from(statement_handle);
            let stmt = must_be_valid!((*mongo_handle).as_statement());
            let mongo_statement = MongoForeignKeys::empty();
            *stmt.mongo_statement.write().unwrap() = Some(Box::new(mongo_statement));
            SqlReturn::SUCCESS
        },
        statement_handle
    );
}

///
/// [`SQLForeignKeysW`]: https://learn.microsoft.com/en-us/sql/odbc/reference/syntax/SQLForeignKeys-function
///
/// This is the WideChar version of the SQLForeignKeys function
///
/// # Safety
/// Because this is a C-interface, this is necessarily unsafe
///
#[named]
#[no_mangle]
pub unsafe extern "C" fn SQLForeignKeysW(
    statement_handle: HStmt,
    _pk_catalog_name: *const WideChar,
    _pk_catalog_name_length: SmallInt,
    _pk_schema_name: *const WideChar,
    _pk_schema_name_length: SmallInt,
    _pk_table_name: *const WideChar,
    _pk_table_name_length: SmallInt,
    _fk_catalog_name: *const WideChar,
    _fk_catalog_name_length: SmallInt,
    _fk_schema_name: *const WideChar,
    _fk_schema_name_length: SmallInt,
    _fk_table_name: *const WideChar,
    _fk_table_name_length: SmallInt,
) -> SqlReturn {
    panic_safe_exec!(
        || {
            let mongo_handle = MongoHandleRef::from(statement_handle);
            let stmt = must_be_valid!((*mongo_handle).as_statement());
            let mongo_statement = MongoForeignKeys::empty();
            *stmt.mongo_statement.write().unwrap() = Some(Box::new(mongo_statement));
            SqlReturn::SUCCESS
        },
        statement_handle
    );
}

///
/// [`SQLFreeHandle`]: https://learn.microsoft.com/en-us/sql/odbc/reference/syntax/SQLFreeHandle-function
///
/// # Safety
/// Because this is a C-interface, this is necessarily unsafe
///
#[named]
#[no_mangle]
pub unsafe extern "C" fn SQLFreeHandle(handle_type: HandleType, handle: Handle) -> SqlReturn {
    panic_safe_exec!(
        || {
            match sql_free_handle(handle_type, handle as *mut _) {
                Ok(_) => SqlReturn::SUCCESS,
                Err(_) => SqlReturn::INVALID_HANDLE,
            }
        },
        handle
    );
}

fn sql_free_handle(handle_type: HandleType, handle: *mut MongoHandle) -> Result<()> {
    match handle_type {
        // By making Boxes to the types and letting them go out of
        // scope, they will be dropped.
        HandleType::Env => {
            let _ = unsafe {
                (*handle)
                    .as_env()
                    .ok_or(ODBCError::InvalidHandleType(HANDLE_MUST_BE_ENV_ERROR))?
            };
        }
        HandleType::Dbc => {
            let conn = unsafe {
                (*handle)
                    .as_connection()
                    .ok_or(ODBCError::InvalidHandleType(HANDLE_MUST_BE_CONN_ERROR))?
            };
            let env = unsafe {
                (*conn.env)
                    .as_env()
                    .ok_or(ODBCError::InvalidHandleType(HANDLE_MUST_BE_ENV_ERROR))?
            };
            let mut connections = env.connections.write().unwrap();
            connections.remove(&handle);
            if connections.is_empty() {
                *env.state.write().unwrap() = EnvState::Allocated;
            }
        }
        HandleType::Stmt => {
            let stmt = unsafe {
                (*handle)
                    .as_statement()
                    .ok_or(ODBCError::InvalidHandleType(HANDLE_MUST_BE_STMT_ERROR))?
            };
            // Actually reading this value would make ASAN fail, but this
            // is what the ODBC standard expects.
            let conn = unsafe {
                (*stmt.connection)
                    .as_connection()
                    .ok_or(ODBCError::InvalidHandleType(HANDLE_MUST_BE_CONN_ERROR))?
            };
            let mut statements = conn.statements.write().unwrap();
            statements.remove(&handle);
            if statements.is_empty() {
                *conn.state.write().unwrap() = ConnectionState::Connected;
            }
        }
        HandleType::Desc => {
            let _ = unsafe {
                (*handle)
                    .as_descriptor()
                    .ok_or(ODBCError::InvalidHandleType(HANDLE_MUST_BE_DESC_ERROR))?
            };
        }
    }
    // create the Box at the end to ensure Drop only occurs when there are no errors due
    // to incorrect handle type.
    let _ = unsafe { Box::from_raw(handle) };
    Ok(())
}

///
/// [`SQLFreeStmt`]: https://learn.microsoft.com/en-us/sql/odbc/reference/syntax/SQLFreeStmt-function
///
/// # Safety
/// Because this is a C-interface, this is necessarily unsafe
///
#[named]
#[no_mangle]
pub unsafe extern "C" fn SQLFreeStmt(statement_handle: HStmt, _option: SmallInt) -> SqlReturn {
    panic_safe_exec!(
        || {
            unimplemented!();
        },
        statement_handle
    );
}

///
/// [`SQLGetConnectAttr`]: https://learn.microsoft.com/en-us/sql/odbc/reference/syntax/SQLGetConnectAttr-function
///
/// # Safety
/// Because this is a C-interface, this is necessarily unsafe
///
#[no_mangle]
pub unsafe extern "C" fn SQLGetConnectAttr(
    connection_handle: HDbc,
    _attribute: Integer,
    _value_ptr: Pointer,
    _buffer_length: Integer,
    _string_length_ptr: *mut Integer,
) -> SqlReturn {
    unsupported_function(MongoHandleRef::from(connection_handle), "SQLGetConnectAttr")
}

///
/// [`SQLGetConnectAttrW`]: https://learn.microsoft.com/en-us/sql/odbc/reference/syntax/SQLGetConnectAttr-function
///
/// This is the WideChar version of the SQLGetConnectAttr function
///
/// # Safety
/// Because this is a C-interface, this is necessarily unsafe
///
#[named]
#[no_mangle]
pub unsafe extern "C" fn SQLGetConnectAttrW(
    connection_handle: HDbc,
    attribute: Integer,
    value_ptr: Pointer,
    buffer_length: Integer,
    string_length_ptr: *mut Integer,
) -> SqlReturn {
    panic_safe_exec!(
        || {
            let conn_handle = MongoHandleRef::from(connection_handle);

            match FromPrimitive::from_i32(attribute) {
                Some(valid_attr) => sql_get_connect_attrw_helper(
                    conn_handle,
                    valid_attr,
                    value_ptr,
                    buffer_length,
                    string_length_ptr,
                ),
                None => {
                    conn_handle.add_diag_info(ODBCError::InvalidAttrIdentifier(attribute));
                    SqlReturn::ERROR
                }
            }
        },
        connection_handle
    )
}

unsafe fn sql_get_connect_attrw_helper(
    conn_handle: &mut MongoHandle,
    attribute: ConnectionAttribute,
    value_ptr: Pointer,
    buffer_length: Integer,
    string_length_ptr: *mut Integer,
) -> SqlReturn {
    let mut err = None;

    // This scope is introduced to make the RWLock Guard expire before we write
    // any error values via add_diag_info as RWLock::write is not reentrant on
    // all operating systems, and the docs say it can panic.
    let sql_return = {
        let conn = must_be_valid!((*conn_handle).as_connection());
        let attributes = &conn.attributes.read().unwrap();

        match attribute {
            ConnectionAttribute::SQL_ATTR_CURRENT_CATALOG => {
                let current_catalog = attributes.current_catalog.as_deref();
                match current_catalog {
                    None => SqlReturn::NO_DATA,
                    Some(cc) => i32_len::set_output_wstring_as_bytes(
                        cc,
                        value_ptr,
                        buffer_length as usize,
                        string_length_ptr,
                    ),
                }
            }
            ConnectionAttribute::SQL_ATTR_LOGIN_TIMEOUT => {
                let login_timeout = attributes.login_timeout.unwrap_or(0);
                i32_len::set_output_fixed_data(&login_timeout, value_ptr, string_length_ptr)
            }
            ConnectionAttribute::SQL_ATTR_CONNECTION_TIMEOUT => {
                let connection_timeout = attributes.connection_timeout.unwrap_or(0);
                i32_len::set_output_fixed_data(&connection_timeout, value_ptr, string_length_ptr)
            }
            _ => {
                err = Some(ODBCError::UnsupportedConnectionAttribute(
                    connection_attribute_to_string(attribute),
                ));
                SqlReturn::ERROR
            }
        }
    };

    if let Some(error) = err {
        conn_handle.add_diag_info(error);
    }
    sql_return
}

///
/// [`SQLGetCursorName`]: https://learn.microsoft.com/en-us/sql/odbc/reference/syntax/SQLGetCursorName-function
///
/// # Safety
/// Because this is a C-interface, this is necessarily unsafe
///
#[no_mangle]
pub unsafe extern "C" fn SQLGetCursorName(
    statement_handle: HStmt,
    _cursor_name: *mut Char,
    _buffer_length: SmallInt,
    _name_length_ptr: *mut SmallInt,
) -> SqlReturn {
    unsupported_function(MongoHandleRef::from(statement_handle), "SQLGetCursorName")
}

///
/// [`SQLGetCursorNameW`]: https://learn.microsoft.com/en-us/sql/odbc/reference/syntax/SQLGetCursorName-function
///
/// This is the WideChar version of the SQLGetCursorName function
///
/// # Safety
/// Because this is a C-interface, this is necessarily unsafe
///
#[named]
#[no_mangle]
pub unsafe extern "C" fn SQLGetCursorNameW(
    statement_handle: HStmt,
    _cursor_name: *mut WideChar,
    _buffer_length: SmallInt,
    _name_length_ptr: *mut SmallInt,
) -> SqlReturn {
    unimpl!(statement_handle);
}

///
/// [`SQLGetData`]: https://learn.microsoft.com/en-us/sql/odbc/reference/syntax/SQLGetData-function
///
/// # Safety
/// Because this is a C-interface, this is necessarily unsafe
///
#[named]
#[no_mangle]
pub unsafe extern "C" fn SQLGetData(
    statement_handle: HStmt,
    col_or_param_num: USmallInt,
    target_type: SmallInt,
    target_value_ptr: Pointer,
    buffer_length: Len,
    str_len_or_ind_ptr: *mut Len,
) -> SqlReturn {
    panic_safe_exec!(
        || {
            let mongo_handle = MongoHandleRef::from(statement_handle);

            match FromPrimitive::from_i16(target_type) {
                Some(valid_type) => sql_get_data_helper(
                    mongo_handle,
                    col_or_param_num,
                    valid_type,
                    target_value_ptr,
                    buffer_length,
                    str_len_or_ind_ptr,
                ),
                None => {
                    mongo_handle.add_diag_info(ODBCError::InvalidTargetType(target_type));
                    SqlReturn::ERROR
                }
            }
        },
        statement_handle
    )
}

unsafe fn sql_get_data_helper(
    mongo_handle: &mut MongoHandle,
    col_or_param_num: USmallInt,
    target_type: CDataType,
    target_value_ptr: Pointer,
    buffer_length: Len,
    str_len_or_ind_ptr: *mut Len,
) -> SqlReturn {
    let mut error = None;
    let mut ret = Bson::Null;
    {
        let res = {
            let stmt = must_be_valid!((*mongo_handle).as_statement());
            stmt.var_data_cache
                .write()
                .unwrap()
                .as_mut()
                .unwrap()
                .remove(&col_or_param_num)
        };
        if let Some(cached_data) = res {
            return crate::api::data::format_cached_data(
                mongo_handle,
                cached_data,
                col_or_param_num,
                target_type,
                target_value_ptr,
                buffer_length,
                str_len_or_ind_ptr,
            );
        }
        let stmt = (*mongo_handle).as_statement().unwrap();
        let mut mongo_stmt = stmt.mongo_statement.write().unwrap();
        let bson = match mongo_stmt.as_mut() {
            None => Err(ODBCError::InvalidCursorState),
            Some(mongo_stmt) => mongo_stmt
                .get_value(col_or_param_num)
                .map_err(ODBCError::Core),
        };
        match bson {
            Err(e) => error = Some(e),
            Ok(None) => error = Some(ODBCError::InvalidDescriptorIndex(col_or_param_num)),
            Ok(Some(d)) => {
                ret = d;
            }
        }
    }
    if let Some(e) = error {
        mongo_handle.add_diag_info(e);
        return SqlReturn::ERROR;
    }
    crate::api::data::format_bson_data(
        mongo_handle,
        col_or_param_num,
        target_type,
        target_value_ptr,
        buffer_length,
        str_len_or_ind_ptr,
        ret,
    )
}

///
/// [`SQLGetDescField`]: https://learn.microsoft.com/en-us/sql/odbc/reference/syntax/SQLGetDescField-function
///
/// # Safety
/// Because this is a C-interface, this is necessarily unsafe
///
#[no_mangle]
pub unsafe extern "C" fn SQLGetDescField(
    _descriptor_handle: HDesc,
    _record_number: SmallInt,
    _field_identifier: SmallInt,
    _value_ptr: Pointer,
    _buffer_length: Integer,
    _string_length_ptr: *mut Integer,
) -> SqlReturn {
    unsupported_function(MongoHandleRef::from(_descriptor_handle), "SQLGetDescField")
}

///
/// [`SQLGetDescFieldW`]: https://learn.microsoft.com/en-us/sql/odbc/reference/syntax/SQLGetDescField-function
///
/// This is the WideChar version of the SQLGetDescField function
///
/// # Safety
/// Because this is a C-interface, this is necessarily unsafe
///
#[no_mangle]
pub unsafe extern "C" fn SQLGetDescFieldW(
    _descriptor_handle: HDesc,
    _record_number: SmallInt,
    _field_identifier: SmallInt,
    _value_ptr: Pointer,
    _buffer_length: Integer,
    _string_length_ptr: *mut Integer,
) -> SqlReturn {
    unsupported_function(MongoHandleRef::from(_descriptor_handle), "SQLGetDescFieldW")
}

///
/// [`SQLGetDescRec`]: https://learn.microsoft.com/en-us/sql/odbc/reference/syntax/SQLGetDescRec-function
///
/// # Safety
/// Because this is a C-interface, this is necessarily unsafe
///
#[no_mangle]
pub unsafe extern "C" fn SQLGetDescRec(
    _descriptor_handle: HDesc,
    _record_number: SmallInt,
    _name: *mut Char,
    _buffer_length: SmallInt,
    _string_length_ptr: *mut SmallInt,
    _type_ptr: *mut SmallInt,
    _sub_type_ptr: *mut SmallInt,
    _length_ptr: *mut Len,
    _precision_ptr: *mut SmallInt,
    _scale_ptr: *mut SmallInt,
    _nullable_ptr: *mut Nullability,
) -> SqlReturn {
    unsupported_function(MongoHandleRef::from(_descriptor_handle), "SQLGetDescRec")
}

///
/// [`SQLGetDescRecW`]: https://learn.microsoft.com/en-us/sql/odbc/reference/syntax/SQLGetDescRec-function
///
/// This is the WideChar version of the SQLGetDescRec function
///
/// # Safety
/// Because this is a C-interface, this is necessarily unsafe
///
#[no_mangle]
pub unsafe extern "C" fn SQLGetDescRecW(
    _descriptor_handle: HDesc,
    _record_number: SmallInt,
    _name: *mut WideChar,
    _buffer_length: SmallInt,
    _string_length_ptr: *mut SmallInt,
    _type_ptr: *mut SmallInt,
    _sub_type_ptr: *mut SmallInt,
    _length_ptr: *mut Len,
    _precision_ptr: *mut SmallInt,
    _scale_ptr: *mut SmallInt,
    _nullable_ptr: *mut Nullability,
) -> SqlReturn {
    unsupported_function(MongoHandleRef::from(_descriptor_handle), "SQLGetDescRecW")
}

///
/// [`SQLGetDiagField`]: https://learn.microsoft.com/en-us/sql/odbc/reference/syntax/SQLGetDiagField-function
///
/// # Safety
/// Because this is a C-interface, this is necessarily unsafe
///
#[no_mangle]
pub unsafe extern "C" fn SQLGetDiagField(
    _handle_type: HandleType,
    handle: Handle,
    _record_rumber: SmallInt,
    _diag_identifier: SmallInt,
    _diag_info_ptr: Pointer,
    _buffer_length: SmallInt,
    _string_length_ptr: *mut SmallInt,
) -> SqlReturn {
    unsupported_function(MongoHandleRef::from(handle), "SQLGetDiagField")
}

///
/// [`SQLGetDiagFieldW`]: https://learn.microsoft.com/en-us/sql/odbc/reference/syntax/SQLGetDiagField-function
///
/// This is the WideChar version of the SQLGetDiagField function
///
/// # Safety
/// Because this is a C-interface, this is necessarily unsafe
///
#[named]
#[no_mangle]
pub unsafe extern "C" fn SQLGetDiagFieldW(
    _handle_type: HandleType,
    handle: Handle,
    _record_number: SmallInt,
    _diag_identifier: SmallInt,
    _diag_info_ptr: Pointer,
    _buffer_length: SmallInt,
    _string_length_ptr: *mut SmallInt,
) -> SqlReturn {
    panic_safe_exec!(
        || {
            let mongo_handle = handle as *mut MongoHandle;
            let get_error = |errors: &Vec<ODBCError>, diag_identifier: DiagType| -> SqlReturn {
                get_diag_field(
                    errors,
                    diag_identifier,
                    _diag_info_ptr,
                    _record_number,
                    _buffer_length,
                    _string_length_ptr,
                    true,
                )
            };

            match FromPrimitive::from_i16(_diag_identifier) {
                Some(diag_identifier) => {
                    match diag_identifier {
                        // some diagnostics are statement specific; return error if another handle is passed
                        DiagType::SQL_DIAG_ROW_COUNT | DiagType::SQL_DIAG_ROW_NUMBER => {
                            if _handle_type != HandleType::Stmt {
                                return SqlReturn::ERROR;
                            }
                            get_stmt_diag_field(diag_identifier, _diag_info_ptr)
                        }
                        DiagType::SQL_DIAG_NUMBER
                        | DiagType::SQL_DIAG_MESSAGE_TEXT
                        | DiagType::SQL_DIAG_NATIVE
                        | DiagType::SQL_DIAG_SQLSTATE
                        | DiagType::SQL_DIAG_RETURNCODE => match _handle_type {
                            HandleType::Env => {
                                let env = must_be_env!(mongo_handle);
                                get_error(&env.errors.read().unwrap(), diag_identifier)
                            }
                            HandleType::Dbc => {
                                let dbc = must_be_conn!(mongo_handle);
                                get_error(&dbc.errors.read().unwrap(), diag_identifier)
                            }
                            HandleType::Stmt => {
                                let stmt = must_be_stmt!(mongo_handle);
                                get_error(&stmt.errors.read().unwrap(), diag_identifier)
                            }
                            HandleType::Desc => {
                                let desc = must_be_desc!(mongo_handle);
                                get_error(&desc.errors.read().unwrap(), diag_identifier)
                            }
                        },
                        // TODO: SQL-1152: Implement additional diag types
                        // this condition should only occur if the _diag_identifier is not in the spec
                        _ => SqlReturn::ERROR,
                    }
                }
                None => SqlReturn::ERROR,
            }
        },
        handle
    )
}

macro_rules! sql_get_diag_rec_impl {
    ($handle_type:ident, $handle:ident, $rec_number:ident, $state:ident, $native_error_ptr:ident, $message_text:ident, $buffer_length:ident, $text_length_ptr:ident, $error_output_func:ident) => {{
        panic_safe_exec!(
            || {
                if $rec_number < 1 || $buffer_length < 0 {
                    return SqlReturn::ERROR;
                }
                let mongo_handle = $handle as *mut MongoHandle;
                // Make the record number zero-indexed
                let rec_number = ($rec_number - 1) as usize;

                let get_error = |errors: &Vec<ODBCError>| -> SqlReturn {
                    match errors.get(rec_number) {
                        Some(odbc_err) => $error_output_func(
                            odbc_err,
                            $state,
                            $message_text,
                            $buffer_length,
                            $text_length_ptr,
                            $native_error_ptr,
                        ),
                        None => SqlReturn::NO_DATA,
                    }
                };

                match $handle_type {
                    HandleType::Env => {
                        let env = must_be_env!(mongo_handle);
                        get_error(&env.errors.read().unwrap())
                    }
                    HandleType::Dbc => {
                        let dbc = must_be_conn!(mongo_handle);
                        get_error(&dbc.errors.read().unwrap())
                    }
                    HandleType::Stmt => {
                        let stmt = must_be_stmt!(mongo_handle);
                        get_error(&stmt.errors.read().unwrap())
                    }
                    HandleType::Desc => {
                        let desc = must_be_desc!(mongo_handle);
                        get_error(&desc.errors.read().unwrap())
                    }
                }
            },
            $handle
        );
    }};
}

///
/// [`SQLGetDiagRec`]: https://learn.microsoft.com/en-us/sql/odbc/reference/syntax/SQLGetDiagRec-function
///
/// # Safety
/// Because this is a C-interface, this is necessarily unsafe
///
#[named]
#[no_mangle]
pub unsafe extern "C" fn SQLGetDiagRec(
    handle_type: HandleType,
    handle: Handle,
    rec_number: SmallInt,
    state: *mut Char,
    native_error_ptr: *mut Integer,
    message_text: *mut Char,
    buffer_length: SmallInt,
    text_length_ptr: *mut SmallInt,
) -> SqlReturn {
    sql_get_diag_rec_impl!(
        handle_type,
        handle,
        rec_number,
        state,
        native_error_ptr,
        message_text,
        buffer_length,
        text_length_ptr,
        get_diag_rec
    )
}

///
/// [`SQLGetDiagRecW`]: https://learn.microsoft.com/en-us/sql/odbc/reference/syntax/SQLGetDiagRec-function
///
/// This is the WideChar version of the SQLGetDiagRec function
///
/// # Safety
/// Because this is a C-interface, this is necessarily unsafe
///
#[named]
#[no_mangle]
pub unsafe extern "C" fn SQLGetDiagRecW(
    handle_type: HandleType,
    handle: Handle,
    rec_number: SmallInt,
    state: *mut WideChar,
    native_error_ptr: *mut Integer,
    message_text: *mut WideChar,
    buffer_length: SmallInt,
    text_length_ptr: *mut SmallInt,
) -> SqlReturn {
    sql_get_diag_rec_impl!(
        handle_type,
        handle,
        rec_number,
        state,
        native_error_ptr,
        message_text,
        buffer_length,
        text_length_ptr,
        get_diag_recw
    )
}

///
/// [`SQLGetEnvAttr`]: https://learn.microsoft.com/en-us/sql/odbc/reference/syntax/SQLGetEnvAttr-function
///
/// # Safety
/// Because this is a C-interface, this is necessarily unsafe
///
#[no_mangle]
pub unsafe extern "C" fn SQLGetEnvAttr(
    environment_handle: HEnv,
    _attribute: Integer,
    _value_ptr: Pointer,
    _buffer_length: Integer,
    _string_length: *mut Integer,
) -> SqlReturn {
    unsupported_function(MongoHandleRef::from(environment_handle), "SQLGetEnvAttr")
}

///
/// [`SQLGetEnvAttrW`]: https://learn.microsoft.com/en-us/sql/odbc/reference/syntax/SQLGetEnvAttr-function
///
/// This is the WideChar version of the SQLGetEnvAttr function
///
/// # Safety
/// Because this is a C-interface, this is necessarily unsafe
///
#[named]
#[no_mangle]
pub unsafe extern "C" fn SQLGetEnvAttrW(
    environment_handle: HEnv,
    attribute: Integer,
    value_ptr: Pointer,
    _buffer_length: Integer,
    string_length: *mut Integer,
) -> SqlReturn {
    panic_safe_exec!(
        || {
            let env_handle = MongoHandleRef::from(environment_handle);
            env_handle.clear_diagnostics();

            match FromPrimitive::from_i32(attribute) {
                Some(valid_attr) => {
                    sql_get_env_attrw_helper(env_handle, valid_attr, value_ptr, string_length)
                }
                None => {
                    env_handle.add_diag_info(ODBCError::InvalidAttrIdentifier(attribute));
                    SqlReturn::ERROR
                }
            }
        },
        environment_handle
    );
}

unsafe fn sql_get_env_attrw_helper(
    env_handle: &mut MongoHandle,
    attribute: EnvironmentAttribute,
    value_ptr: Pointer,
    string_length: *mut Integer,
) -> SqlReturn {
    let env = must_be_valid!(env_handle.as_env());
    if value_ptr.is_null() {
        set_str_length(string_length, 0);
    } else {
        set_str_length(string_length, size_of::<Integer>() as Integer);
        match attribute {
            EnvironmentAttribute::SQL_ATTR_ODBC_VERSION => {
                *(value_ptr as *mut OdbcVersion) = env.attributes.read().unwrap().odbc_ver;
            }
            EnvironmentAttribute::SQL_ATTR_OUTPUT_NTS => {
                *(value_ptr as *mut SqlBool) = env.attributes.read().unwrap().output_nts;
            }
            EnvironmentAttribute::SQL_ATTR_CONNECTION_POOLING => {
                *(value_ptr as *mut ConnectionPooling) =
                    env.attributes.read().unwrap().connection_pooling;
            }
            EnvironmentAttribute::SQL_ATTR_CP_MATCH => {
                *(value_ptr as *mut CpMatch) = env.attributes.read().unwrap().cp_match;
            }
        }
    }
    SqlReturn::SUCCESS
}

///
/// [`SQLGetInfo`]: https://learn.microsoft.com/en-us/sql/odbc/reference/syntax/SQLGetInfo-function
///
/// # Safety
/// Because this is a C-interface, this is necessarily unsafe
///
#[no_mangle]
pub unsafe extern "C" fn SQLGetInfo(
    connection_handle: HDbc,
    _info_type: USmallInt,
    _info_value_ptr: Pointer,
    _buffer_length: SmallInt,
    _string_length_ptr: *mut SmallInt,
) -> SqlReturn {
    unsupported_function(MongoHandleRef::from(connection_handle), "SQLGetInfo")
}

///
/// [`SQLGetInfoW`]: https://learn.microsoft.com/en-us/sql/odbc/reference/syntax/SQLGetInfo-function
///
/// This is the WideChar version of the SQLGetInfo function
///
/// # Safety
/// Because this is a C-interface, this is necessarily unsafe
///
#[named]
#[no_mangle]
pub unsafe extern "C" fn SQLGetInfoW(
    connection_handle: HDbc,
    info_type: USmallInt,
    info_value_ptr: Pointer,
    buffer_length: SmallInt,
    string_length_ptr: *mut SmallInt,
) -> SqlReturn {
    panic_safe_exec!(
        || sql_get_infow_helper(
            connection_handle,
            info_type,
            info_value_ptr,
            buffer_length,
            string_length_ptr
        ),
        connection_handle
    )
}

unsafe fn sql_get_infow_helper(
    connection_handle: HDbc,
    info_type: USmallInt,
    info_value_ptr: Pointer,
    buffer_length: SmallInt,
    string_length_ptr: *mut SmallInt,
) -> SqlReturn {
    let conn_handle = MongoHandleRef::from(connection_handle);
    let mut err = None;
    let sql_return = match FromPrimitive::from_u16(info_type) {
        Some(some_info_type) => {
            match some_info_type {
                InfoType::SQL_DRIVER_NAME => {
                    // This Driver Name is consistent with the name used for our JDBC driver.
                    i16_len::set_output_wstring_as_bytes(
                        DRIVER_NAME,
                        info_value_ptr,
                        buffer_length as usize,
                        string_length_ptr,
                    )
                }
                InfoType::SQL_DRIVER_VER => {
                    // The driver version can be obtained from the Cargo.toml file.
                    // The env! macro call below gets the version from the Cargo file
                    // at compile time.
                    let version_major = env!("CARGO_PKG_VERSION_MAJOR");
                    let version_minor = env!("CARGO_PKG_VERSION_MINOR");
                    let version_patch = env!("CARGO_PKG_VERSION_PATCH");

                    let version = format_version(version_major, version_minor, version_patch);

                    i16_len::set_output_wstring_as_bytes(
                        version.as_str(),
                        info_value_ptr,
                        buffer_length as usize,
                        string_length_ptr,
                    )
                }
                InfoType::SQL_DRIVER_ODBC_VER => {
                    // This driver supports version 3.8.
<<<<<<< HEAD
                    i16_len::set_output_wstring_as_bytes(
                        "03.08",
                        info_value_ptr,
=======
                    i16_len::set_output_wstring(
                        ODBC_VERSION,
                        info_value_ptr as *mut WChar,
>>>>>>> e105df17
                        buffer_length as usize,
                        string_length_ptr,
                    )
                }
                InfoType::SQL_SEARCH_PATTERN_ESCAPE => {
                    // TODO: SQL-1060: improve sql-to-rust regex pattern method and report escape character here
                    i16_len::set_output_wstring_as_bytes(
                        "",
                        info_value_ptr,
                        buffer_length as usize,
                        string_length_ptr,
                    )
                }
                InfoType::SQL_DBMS_NAME => {
                    // The underlying DBMS is MongoDB Atlas.
                    i16_len::set_output_wstring_as_bytes(
                        DBMS_NAME,
                        info_value_ptr,
                        buffer_length as usize,
                        string_length_ptr,
                    )
                }
                InfoType::SQL_DBMS_VER => {
                    // Return the ADF version.
                    let conn = must_be_valid!((*conn_handle).as_connection());
                    let version = conn
                        .mongo_connection
                        .read()
                        .unwrap()
                        .as_ref()
                        .unwrap()
                        .get_adf_version();
                    match version {
                        Ok(version) => i16_len::set_output_wstring_as_bytes(
                            version.as_str(),
                            info_value_ptr,
                            buffer_length as usize,
                            string_length_ptr,
                        ),
                        Err(e) => {
                            err = Some(ODBCError::Core(e));
                            SqlReturn::ERROR
                        }
                    }
                }
                InfoType::SQL_CONCAT_NULL_BEHAVIOR => {
                    // If a NULL valued operand is used in a string concatenation,
                    // the result is NULL. The return value indicates that.
                    i16_len::set_output_fixed_data(&SQL_CB_NULL, info_value_ptr, string_length_ptr)
                }
                InfoType::SQL_IDENTIFIER_QUOTE_CHAR => {
                    // MongoSQL supports ` and " as identifier delimiters. The "
                    // character is the SQL-92 standard, but we instead return `
                    // to be consistent with our JDBC driver.
                    i16_len::set_output_wstring_as_bytes(
                        "`",
                        info_value_ptr,
                        buffer_length as usize,
                        string_length_ptr,
                    )
                }
                InfoType::SQL_OWNER_TERM => {
                    // SQL_OWNER_TERM is replaced by SQL_SCHEMA_TERM in newer ODBC
                    // versions. They use the same numeric value.
                    //
                    // SQL has two concepts in the data hierarchy above "table":
                    // "catalog" and "schema". MongoSQL only has "database" and
                    // "collection" (which is equivalent to "table"). A "catalog"
                    // contains many "schemas" and a "schema" contains many tables.
                    // Therefore, a "schema" may map to MongoSQL's "database".
                    // However, we choose to use "catalog" to represent MongoSQL
                    // databases, and we omit support for "schema".
                    i16_len::set_output_wstring_as_bytes(
                        "",
                        info_value_ptr,
                        buffer_length as usize,
                        string_length_ptr,
                    )
                }
                InfoType::SQL_CATALOG_NAME_SEPARATOR => {
                    // The name separator used by MongoSQL is '.'.
                    i16_len::set_output_wstring_as_bytes(
                        ".",
                        info_value_ptr,
                        buffer_length as usize,
                        string_length_ptr,
                    )
                }
                InfoType::SQL_CATALOG_TERM => {
                    // MongoSQL uses the term "database".
                    i16_len::set_output_wstring_as_bytes(
                        "database",
                        info_value_ptr,
                        buffer_length as usize,
                        string_length_ptr,
                    )
                }
                InfoType::SQL_CONVERT_FUNCTIONS => {
                    // MongoSQL only supports the CAST type conversion function.
                    i16_len::set_output_fixed_data(
                        &SQL_FN_CVT_CAST,
                        info_value_ptr,
                        string_length_ptr,
                    )
                }
                InfoType::SQL_NUMERIC_FUNCTIONS => {
                    // MongoSQL supports the following numeric functions.
                    const NUMERIC_FUNCTIONS: u32 = SQL_FN_NUM_ABS
                        | SQL_FN_NUM_CEILING
                        | SQL_FN_NUM_COS
                        | SQL_FN_NUM_FLOOR
                        | SQL_FN_NUM_LOG
                        | SQL_FN_NUM_MOD
                        | SQL_FN_NUM_SIN
                        | SQL_FN_NUM_SQRT
                        | SQL_FN_NUM_TAN
                        | SQL_FN_NUM_DEGREES
                        | SQL_FN_NUM_POWER
                        | SQL_FN_NUM_RADIANS
                        | SQL_FN_NUM_ROUND;
                    i16_len::set_output_fixed_data(
                        &NUMERIC_FUNCTIONS,
                        info_value_ptr,
                        string_length_ptr,
                    )
                }
                InfoType::SQL_STRING_FUNCTIONS => {
                    // MongoSQL supports the following string functions.
                    const STRING_FUNCTIONS: u32 = SQL_FN_STR_CONCAT
                        | SQL_FN_STR_LENGTH
                        | SQL_FN_STR_SUBSTRING
                        | SQL_FN_STR_BIT_LENGTH
                        | SQL_FN_STR_CHAR_LENGTH
                        | SQL_FN_STR_CHARACTER_LENGTH
                        | SQL_FN_STR_OCTET_LENGTH
                        | SQL_FN_STR_POSITION;
                    i16_len::set_output_fixed_data(
                        &STRING_FUNCTIONS,
                        info_value_ptr,
                        string_length_ptr,
                    )
                }
                InfoType::SQL_SYSTEM_FUNCTIONS => {
                    // MongoSQL does not support any of the ODBC system functions.
                    i16_len::set_output_fixed_data(&SQL_U32_ZERO, info_value_ptr, string_length_ptr)
                }
                InfoType::SQL_TIMEDATE_FUNCTIONS => {
                    // MongoSQL supports the following timedate functions.
                    const TIMEDATE_FUNCTIONS: u32 = SQL_FN_TD_CURRENT_TIMESTAMP | SQL_FN_TD_EXTRACT;
                    i16_len::set_output_fixed_data(
                        &TIMEDATE_FUNCTIONS,
                        info_value_ptr,
                        string_length_ptr,
                    )
                }
                InfoType::SQL_CONVERT_BIGINT
                | InfoType::SQL_CONVERT_DECIMAL
                | InfoType::SQL_CONVERT_DOUBLE
                | InfoType::SQL_CONVERT_FLOAT
                | InfoType::SQL_CONVERT_INTEGER
                | InfoType::SQL_CONVERT_NUMERIC
                | InfoType::SQL_CONVERT_REAL
                | InfoType::SQL_CONVERT_SMALLINT
                | InfoType::SQL_CONVERT_TINYINT
                | InfoType::SQL_CONVERT_BIT
                | InfoType::SQL_CONVERT_CHAR
                | InfoType::SQL_CONVERT_VARCHAR
                | InfoType::SQL_CONVERT_LONGVARCHAR
                | InfoType::SQL_CONVERT_WCHAR
                | InfoType::SQL_CONVERT_WVARCHAR
                | InfoType::SQL_CONVERT_WLONGVARCHAR
                | InfoType::SQL_CONVERT_TIMESTAMP
                | InfoType::SQL_CONVERT_BINARY
                | InfoType::SQL_CONVERT_DATE
                | InfoType::SQL_CONVERT_TIME
                | InfoType::SQL_CONVERT_VARBINARY
                | InfoType::SQL_CONVERT_LONGVARBINARY
                | InfoType::SQL_CONVERT_GUID => {
                    // MongoSQL does not support CONVERT.
                    i16_len::set_output_fixed_data(&SQL_U32_ZERO, info_value_ptr, string_length_ptr)
                }
                InfoType::SQL_GETDATA_EXTENSIONS => {
                    // GetData can be called on any column in any order.
                    const GETDATA_EXTENSIONS: u32 = SQL_GD_ANY_COLUMN | SQL_GD_ANY_ORDER;
                    i16_len::set_output_fixed_data(
                        &GETDATA_EXTENSIONS,
                        info_value_ptr,
                        string_length_ptr,
                    )
                }
                InfoType::SQL_COLUMN_ALIAS => {
                    // MongoSQL does support column aliases.
                    i16_len::set_output_wstring_as_bytes(
                        SQL_INFO_Y,
                        info_value_ptr,
                        buffer_length as usize,
                        string_length_ptr,
                    )
                }
                InfoType::SQL_GROUP_BY => {
                    // The GROUP BY clause must contain all nonaggregated columns
                    // in the select list. It can contain columns that are not in
                    // the select list.
                    i16_len::set_output_fixed_data(
                        &SQL_GB_GROUP_BY_CONTAINS_SELECT,
                        info_value_ptr,
                        string_length_ptr,
                    )
                }
                InfoType::SQL_ORDER_BY_COLUMNS_IN_SELECT => {
                    // MongoSQL does require ORDER BY columns to be in the SELECT list.
                    i16_len::set_output_wstring_as_bytes(
                        SQL_INFO_Y,
                        info_value_ptr,
                        buffer_length as usize,
                        string_length_ptr,
                    )
                }
                InfoType::SQL_OWNER_USAGE => {
                    // SQL_OWNER_USAGE is replaced by SQL_SCHEMA_USAGE in newer
                    // ODBC versions. They use the same numeric value.
                    //
                    // As noted for InfoType::OwnerTerm, the MongoSQL ODBC driver
                    // does not support "schema" in the data hierarchy.
                    i16_len::set_output_fixed_data(&SQL_U32_ZERO, info_value_ptr, string_length_ptr)
                }
                InfoType::SQL_CATALOG_USAGE => {
                    // This return value indicates support for SELECT as well as
                    // INSERT, UPDATE, and DELETE. In conjunction with the following
                    // InfoType, SQL_DATA_SOURCE_READ_ONLY, this return value is
                    // valid.
                    i16_len::set_output_fixed_data(
                        &SQL_CU_DML_STATEMENTS,
                        info_value_ptr,
                        string_length_ptr,
                    )
                }
                InfoType::SQL_DATA_SOURCE_READ_ONLY => {
                    // MongoSQL is read-only.
                    i16_len::set_output_wstring_as_bytes(
                        SQL_INFO_Y,
                        info_value_ptr,
                        buffer_length as usize,
                        string_length_ptr,
                    )
                }
                InfoType::SQL_SPECIAL_CHARACTERS => {
                    // According to the ODBC spec, this InfoType requires returning "A
                    // character string that contains all special characters (that is,
                    // all characters except a through z, A through Z, 0 through 9, and
                    // underscore) that can be used in an identifier name... For example,
                    // '#$^'. If an identifier contains one or more of these characters,
                    // the identifier must be a delimited identifier."
                    //
                    // MongoSQL grammar defines regular and delimited identifiers as
                    //
                    //    <regular identifier> ::= ([A-Za-z] | "_")[A-Za-z0-9_]*
                    //
                    //    <delimited identifier> ::= " <identifier character>* "
                    //                             | ` <identifier character>* `
                    //
                    //    <identifier character> ::= [^\x00]
                    //
                    // Meaning, MongoSQL requires delimiters for all characters other
                    // than [A-Za-z0-9_]. It is unrealistic to return a string with
                    // all of those characters, so here we choose to return a string
                    // containing what we believe to be most common special characters.
                    i16_len::set_output_wstring_as_bytes(
                        "`\"'.$+-*/|:<>!={}[]()",
                        info_value_ptr,
                        buffer_length as usize,
                        string_length_ptr,
                    )
                }
                InfoType::SQL_MAX_COLUMNS_IN_GROUP_BY
                | InfoType::SQL_MAX_COLUMNS_IN_ORDER_BY
                | InfoType::SQL_MAX_COLUMNS_IN_SELECT => {
                    // MongoSQL does not have an explicit maximum number of
                    // columns allowed in a GROUP BY, ORDER BY, or SELECT clause.
                    i16_len::set_output_fixed_data(&SQL_U16_ZERO, info_value_ptr, string_length_ptr)
                }

                InfoType::SQL_TIMEDATE_ADD_INTERVALS | InfoType::SQL_TIMEDATE_DIFF_INTERVALS => {
                    // Note that MongoSQL does not support TIMEDATE_ADD or
                    // TIMEDATE_DIFF, so this value will not be used. For the
                    // MongoSQL DATEADD and DATEDIFF functions, we support the
                    // following intervals.
                    const TIMEDATE_INTERVALS: u32 = SQL_FN_TSI_SECOND
                        | SQL_FN_TSI_MINUTE
                        | SQL_FN_TSI_HOUR
                        | SQL_FN_TSI_DAY
                        | SQL_FN_TSI_WEEK
                        | SQL_FN_TSI_MONTH
                        | SQL_FN_TSI_QUARTER
                        | SQL_FN_TSI_YEAR;
                    i16_len::set_output_fixed_data(
                        &TIMEDATE_INTERVALS,
                        info_value_ptr,
                        string_length_ptr,
                    )
                }
                InfoType::SQL_CATALOG_LOCATION => {
                    // MongoSQL puts the catalog (database) at the start of a qualified
                    // table name. As in, db.table.
                    i16_len::set_output_fixed_data(&SQL_CL_START, info_value_ptr, string_length_ptr)
                }
                InfoType::SQL_SQL_CONFORMANCE => {
                    // MongoSQL is SQL-92 Entry level compliant.
                    i16_len::set_output_fixed_data(
                        &SQL_SC_SQL92_ENTRY,
                        info_value_ptr,
                        string_length_ptr,
                    )
                }
                InfoType::SQL_ODBC_INTERFACE_CONFORMANCE => {
                    // The MongoSQL ODBC Driver currently meets the minimum compliance level.
                    i16_len::set_output_fixed_data(&SQL_OIC_CORE, info_value_ptr, string_length_ptr)
                }
                InfoType::SQL_SQL92_PREDICATES => {
                    // MongoSQL supports the following SQL-92 predicate operators.
                    const PREDICATES: u32 = SQL_SP_EXISTS
                        | SQL_SP_ISNOTNULL
                        | SQL_SP_ISNULL
                        | SQL_SP_LIKE
                        | SQL_SP_IN
                        | SQL_SP_BETWEEN
                        | SQL_SP_COMPARISON
                        | SQL_SP_QUANTIFIED_COMPARISON;
                    i16_len::set_output_fixed_data(&PREDICATES, info_value_ptr, string_length_ptr)
                }
                InfoType::SQL_SQL92_RELATIONAL_JOIN_OPERATORS => {
                    // MongoSQL supports the following SQL-92 JOIN operators.
                    const JOIN_OPS: u32 = SQL_SRJO_CROSS_JOIN
                        | SQL_SRJO_INNER_JOIN
                        | SQL_SRJO_LEFT_OUTER_JOIN
                        | SQL_SRJO_RIGHT_OUTER_JOIN;
                    i16_len::set_output_fixed_data(&JOIN_OPS, info_value_ptr, string_length_ptr)
                }
                InfoType::SQL_AGGREGATE_FUNCTIONS => {
                    // MongoSQL supports the following aggregate functions.
                    const AGG_FUNCTIONS: u32 = SQL_AF_AVG
                        | SQL_AF_COUNT
                        | SQL_AF_MAX
                        | SQL_AF_MIN
                        | SQL_AF_SUM
                        | SQL_AF_DISTINCT
                        | SQL_AF_ALL;
                    i16_len::set_output_fixed_data(
                        &AGG_FUNCTIONS,
                        info_value_ptr,
                        string_length_ptr,
                    )
                }
                InfoType::SQL_CATALOG_NAME => {
                    // MongoSQL does support catalog (database) names.
                    i16_len::set_output_wstring_as_bytes(
                        SQL_INFO_Y,
                        info_value_ptr,
                        buffer_length as usize,
                        string_length_ptr,
                    )
                }
                InfoType::SQL_MAX_IDENTIFIER_LEN => {
                    // MongoSQL does not have a maximum identifier length.
                    // Note : The spec does not specify which value to return if there are no maximum
                    // Let's report the max value for SQLUSMALLINT.
                    i16_len::set_output_fixed_data(&u16::MAX, info_value_ptr, string_length_ptr)
                }
                // Since we don't support transaction, Commit and Rollback are not supported.
                InfoType::SQL_CURSOR_COMMIT_BEHAVIOR | InfoType::SQL_CURSOR_ROLLBACK_BEHAVIOR => {
                    i16_len::set_output_fixed_data(
                        &SQL_CB_PRESERVE,
                        info_value_ptr,
                        string_length_ptr,
                    )
                }
                _ => {
                    err = Some(ODBCError::UnsupportedInfoTypeRetrieval(
                        info_type.to_string(),
                    ));
                    SqlReturn::ERROR
                }
            }
        }
        None => {
            err = Some(ODBCError::UnsupportedInfoTypeRetrieval(
                info_type.to_string(),
            ));
            SqlReturn::ERROR
        }
    };

    if let Some(error) = err {
        conn_handle.add_diag_info(error);
    }
    sql_return
}

///
/// [`SQLGetStmtAttr`]: https://learn.microsoft.com/en-us/sql/odbc/reference/syntax/SQLGetStmtAttr-function
///
/// # Safety
/// Because this is a C-interface, this is necessarily unsafe
///
#[no_mangle]
pub unsafe extern "C" fn SQLGetStmtAttr(
    handle: HStmt,
    _attribute: Integer,
    _value_ptr: Pointer,
    _buffer_length: Integer,
    _string_length_ptr: *mut Integer,
) -> SqlReturn {
    unsupported_function(MongoHandleRef::from(handle), "SQLGetStmtAttr")
}

///
/// [`SQLGetStmtAttrW`]: https://learn.microsoft.com/en-us/sql/odbc/reference/syntax/SQLGetStmtAttr-function
///
/// This is the WideChar version of the SQLGetStmtAttr function
///
/// # Safety
/// Because this is a C-interface, this is necessarily unsafe
///
#[named]
#[no_mangle]
pub unsafe extern "C" fn SQLGetStmtAttrW(
    handle: HStmt,
    attribute: Integer,
    value_ptr: Pointer,
    _buffer_length: Integer,
    string_length_ptr: *mut Integer,
) -> SqlReturn {
    panic_safe_exec!(
        || {
            let stmt_handle = MongoHandleRef::from(handle);
            stmt_handle.clear_diagnostics();
            if value_ptr.is_null() {
                return SqlReturn::ERROR;
            }

            match FromPrimitive::from_i32(attribute) {
                Some(valid_attr) => {
                    sql_get_stmt_attrw_helper(stmt_handle, valid_attr, value_ptr, string_length_ptr)
                }
                None => {
                    stmt_handle.add_diag_info(ODBCError::InvalidAttrIdentifier(attribute));
                    SqlReturn::ERROR
                }
            }
        },
        handle
    );
}

unsafe fn sql_get_stmt_attrw_helper(
    stmt_handle: &mut MongoHandle,
    attribute: StatementAttribute,
    value_ptr: Pointer,
    string_length_ptr: *mut Integer,
) -> SqlReturn {
    // Most attributes have type SQLULEN, so default to the size of that
    // type.
    set_str_length(string_length_ptr, size_of::<ULen>() as Integer);

    let mut err = None;

    let sql_return = {
        let stmt = must_be_valid!(stmt_handle.as_statement());
        match attribute {
            StatementAttribute::SQL_ATTR_APP_ROW_DESC => {
                *(value_ptr as *mut Pointer) =
                    stmt.attributes.read().unwrap().app_row_desc as Pointer;
                set_str_length(string_length_ptr, size_of::<Pointer>() as Integer);
                SqlReturn::SUCCESS
            }
            StatementAttribute::SQL_ATTR_APP_PARAM_DESC => {
                *(value_ptr as *mut Pointer) =
                    stmt.attributes.read().unwrap().app_param_desc as Pointer;
                set_str_length(string_length_ptr, size_of::<Pointer>() as Integer);
                SqlReturn::SUCCESS
            }
            StatementAttribute::SQL_ATTR_IMP_ROW_DESC => {
                *(value_ptr as *mut Pointer) =
                    stmt.attributes.read().unwrap().imp_row_desc as Pointer;
                set_str_length(string_length_ptr, size_of::<Pointer>() as Integer);
                SqlReturn::SUCCESS
            }
            StatementAttribute::SQL_ATTR_IMP_PARAM_DESC => {
                *(value_ptr as *mut Pointer) =
                    stmt.attributes.read().unwrap().imp_param_desc as Pointer;
                set_str_length(string_length_ptr, size_of::<Pointer>() as Integer);
                SqlReturn::SUCCESS
            }
            StatementAttribute::SQL_ATTR_FETCH_BOOKMARK_PTR => {
                *(value_ptr as *mut _) = stmt.attributes.read().unwrap().fetch_bookmark_ptr;
                set_str_length(string_length_ptr, size_of::<*mut Len>() as Integer);
                SqlReturn::SUCCESS
            }
            StatementAttribute::SQL_ATTR_CURSOR_SCROLLABLE => {
                *(value_ptr as *mut CursorScrollable) =
                    stmt.attributes.read().unwrap().cursor_scrollable;
                SqlReturn::SUCCESS
            }
            StatementAttribute::SQL_ATTR_CURSOR_SENSITIVITY => {
                *(value_ptr as *mut CursorSensitivity) =
                    stmt.attributes.read().unwrap().cursor_sensitivity;
                SqlReturn::SUCCESS
            }
            StatementAttribute::SQL_ATTR_ASYNC_ENABLE => {
                *(value_ptr as *mut AsyncEnable) = stmt.attributes.read().unwrap().async_enable;
                SqlReturn::SUCCESS
            }
            StatementAttribute::SQL_ATTR_CONCURRENCY => {
                *(value_ptr as *mut Concurrency) = stmt.attributes.read().unwrap().concurrency;
                SqlReturn::SUCCESS
            }
            StatementAttribute::SQL_ATTR_CURSOR_TYPE => {
                *(value_ptr as *mut CursorType) = stmt.attributes.read().unwrap().cursor_type;
                SqlReturn::SUCCESS
            }
            StatementAttribute::SQL_ATTR_ENABLE_AUTO_IPD => {
                *(value_ptr as *mut SqlBool) = stmt.attributes.read().unwrap().enable_auto_ipd;
                SqlReturn::SUCCESS
            }
            StatementAttribute::SQL_ATTR_KEYSET_SIZE => {
                *(value_ptr as *mut ULen) = 0;
                SqlReturn::SUCCESS
            }
            StatementAttribute::SQL_ATTR_MAX_LENGTH => {
                *(value_ptr as *mut ULen) = stmt.attributes.read().unwrap().max_length;
                SqlReturn::SUCCESS
            }
            StatementAttribute::SQL_ATTR_MAX_ROWS => {
                *(value_ptr as *mut ULen) = stmt.attributes.read().unwrap().max_rows;
                SqlReturn::SUCCESS
            }
            StatementAttribute::SQL_ATTR_NOSCAN => {
                *(value_ptr as *mut NoScan) = stmt.attributes.read().unwrap().no_scan;
                SqlReturn::SUCCESS
            }
            StatementAttribute::SQL_ATTR_PARAM_BIND_OFFSET_PTR => {
                *(value_ptr as *mut _) = stmt.attributes.read().unwrap().param_bind_offset_ptr;
                set_str_length(string_length_ptr, size_of::<*mut ULen>() as Integer);
                SqlReturn::SUCCESS
            }
            StatementAttribute::SQL_ATTR_PARAM_BIND_TYPE => {
                *(value_ptr as *mut ULen) = stmt.attributes.read().unwrap().param_bind_type;
                SqlReturn::SUCCESS
            }
            StatementAttribute::SQL_ATTR_PARAM_OPERATION_PTR => {
                *(value_ptr as *mut _) = stmt.attributes.read().unwrap().param_operation_ptr;
                set_str_length(string_length_ptr, size_of::<*mut USmallInt>() as Integer);
                SqlReturn::SUCCESS
            }
            StatementAttribute::SQL_ATTR_PARAM_STATUS_PTR => {
                *(value_ptr as *mut _) = stmt.attributes.read().unwrap().param_status_ptr;
                set_str_length(string_length_ptr, size_of::<*mut USmallInt>() as Integer);
                SqlReturn::SUCCESS
            }
            StatementAttribute::SQL_ATTR_PARAMS_PROCESSED_PTR => {
                *(value_ptr as *mut _) = stmt.attributes.read().unwrap().param_processed_ptr;
                set_str_length(string_length_ptr, size_of::<*mut ULen>() as Integer);
                SqlReturn::SUCCESS
            }
            StatementAttribute::SQL_ATTR_PARAMSET_SIZE => {
                *(value_ptr as *mut ULen) = stmt.attributes.read().unwrap().paramset_size;
                SqlReturn::SUCCESS
            }
            StatementAttribute::SQL_ATTR_QUERY_TIMEOUT => {
                *(value_ptr as *mut ULen) = stmt.attributes.read().unwrap().query_timeout;
                SqlReturn::SUCCESS
            }
            StatementAttribute::SQL_ATTR_RETRIEVE_DATA => {
                *(value_ptr as *mut RetrieveData) = stmt.attributes.read().unwrap().retrieve_data;
                SqlReturn::SUCCESS
            }
            StatementAttribute::SQL_ATTR_ROW_BIND_OFFSET_PTR => {
                *(value_ptr as *mut _) = stmt.attributes.read().unwrap().row_bind_offset_ptr;
                set_str_length(string_length_ptr, size_of::<*mut ULen>() as Integer);
                SqlReturn::SUCCESS
            }
            StatementAttribute::SQL_ATTR_ROW_BIND_TYPE => {
                *(value_ptr as *mut ULen) = stmt.attributes.read().unwrap().row_bind_type;
                SqlReturn::SUCCESS
            }
            StatementAttribute::SQL_ATTR_ROW_NUMBER => {
                *(value_ptr as *mut ULen) = stmt.attributes.read().unwrap().row_number;
                SqlReturn::SUCCESS
            }
            StatementAttribute::SQL_ATTR_ROW_OPERATION_PTR => {
                *(value_ptr as *mut _) = stmt.attributes.read().unwrap().row_operation_ptr;
                set_str_length(string_length_ptr, size_of::<*mut USmallInt>() as Integer);
                SqlReturn::SUCCESS
            }
            StatementAttribute::SQL_ATTR_ROW_STATUS_PTR => {
                *(value_ptr as *mut _) = stmt.attributes.read().unwrap().row_status_ptr;
                set_str_length(string_length_ptr, size_of::<*mut USmallInt>() as Integer);
                SqlReturn::SUCCESS
            }
            StatementAttribute::SQL_ATTR_ROWS_FETCHED_PTR => {
                *(value_ptr as *mut _) = stmt.attributes.read().unwrap().rows_fetched_ptr;
                set_str_length(string_length_ptr, size_of::<*mut ULen>() as Integer);
                SqlReturn::SUCCESS
            }
            StatementAttribute::SQL_ATTR_ROW_ARRAY_SIZE => {
                *(value_ptr as *mut ULen) = stmt.attributes.read().unwrap().row_array_size;
                SqlReturn::SUCCESS
            }
            StatementAttribute::SQL_ATTR_SIMULATE_CURSOR => {
                *(value_ptr as *mut ULen) = stmt.attributes.read().unwrap().simulate_cursor;
                SqlReturn::SUCCESS
            }
            StatementAttribute::SQL_ATTR_USE_BOOKMARKS => {
                *(value_ptr as *mut UseBookmarks) = stmt.attributes.read().unwrap().use_bookmarks;
                SqlReturn::SUCCESS
            }
            StatementAttribute::SQL_ATTR_ASYNC_STMT_EVENT => {
                *(value_ptr as *mut _) = stmt.attributes.read().unwrap().async_stmt_event;
                SqlReturn::SUCCESS
            }
            StatementAttribute::SQL_ATTR_METADATA_ID => {
                todo!();
            }
            _ => {
                err = Some(ODBCError::UnsupportedStatementAttribute(
                    statement_attribute_to_string(attribute),
                ));
                SqlReturn::ERROR
            }
        }
    };

    if let Some(error) = err {
        stmt_handle.add_diag_info(error);
    }
    sql_return
}

///
/// [`SQLGetTypeInfo`]: https://learn.microsoft.com/en-us/sql/odbc/reference/syntax/SQLGetTypeInfo-function
///
/// # Safety
/// Because this is a C-interface, this is necessarily unsafe
///
#[no_mangle]
pub unsafe extern "C" fn SQLGetTypeInfo(handle: HStmt, data_type: SmallInt) -> SqlReturn {
    SQLGetTypeInfoW(handle, data_type)
}

///
/// [`SQLGetTypeInfoW`]: https://learn.microsoft.com/en-us/sql/odbc/reference/syntax/SQLGetTypeInfo-function
///
/// # Safety
/// Because this is a C-interface, this is necessarily unsafe
///
#[named]
#[no_mangle]
pub unsafe extern "C" fn SQLGetTypeInfoW(handle: HStmt, data_type: SmallInt) -> SqlReturn {
    panic_safe_exec!(
        || {
            let mongo_handle = MongoHandleRef::from(handle);
            match FromPrimitive::from_i16(data_type) {
                Some(sql_data_type) => {
                    let stmt = must_be_valid!((*mongo_handle).as_statement());
                    let types_info = MongoTypesInfo::new(sql_data_type);
                    *stmt.mongo_statement.write().unwrap() = Some(Box::new(types_info));
                    SqlReturn::SUCCESS
                }
                None => {
                    mongo_handle.add_diag_info(ODBCError::InvalidSqlType(data_type.to_string()));
                    SqlReturn::ERROR
                }
            }
        },
        handle
    )
}

///
/// [`SQLMoreResults`]: https://learn.microsoft.com/en-us/sql/odbc/reference/syntax/SQLMoreResults-function
///
/// # Safety
/// Because this is a C-interface, this is necessarily unsafe
///
#[no_mangle]
pub unsafe extern "C" fn SQLMoreResults(_handle: HStmt) -> SqlReturn {
    // For now, we never allow more than one result from a query (i.e., we only support one query
    // at a time).
    SqlReturn::NO_DATA
}

///
/// [`SQLNativeSql`]: https://learn.microsoft.com/en-us/sql/odbc/reference/syntax/SQLNativeSql-function
///
/// # Safety
/// Because this is a C-interface, this is necessarily unsafe
///
#[no_mangle]
pub unsafe extern "C" fn SQLNativeSql(
    connection_handle: HDbc,
    _in_statement_text: *const Char,
    _in_statement_len: Integer,
    _out_statement_text: *mut Char,
    _buffer_len: Integer,
    _out_statement_len: *mut Integer,
) -> SqlReturn {
    unsupported_function(MongoHandleRef::from(connection_handle), "SQLNativeSql")
}

///
/// [`SQLNativeSqlW`]: https://learn.microsoft.com/en-us/sql/odbc/reference/syntax/SQLNativeSql-function
///
/// This is the WideChar version of the SQLNativeSql function
///
/// # Safety
/// Because this is a C-interface, this is necessarily unsafe
///
#[named]
#[no_mangle]
pub unsafe extern "C" fn SQLNativeSqlW(
    connection_handle: HDbc,
    _in_statement_text: *const WideChar,
    _in_statement_len: Integer,
    _out_statement_text: *mut WideChar,
    _buffer_len: Integer,
    _out_statement_len: *mut Integer,
) -> SqlReturn {
    unimpl!(connection_handle);
}

///
/// [`SQLNumParams`]: https://learn.microsoft.com/en-us/sql/odbc/reference/syntax/SQLNumParams-function
///
/// # Safety
/// Because this is a C-interface, this is necessarily unsafe
///
#[no_mangle]
pub unsafe extern "C" fn SQLNumParams(
    statement_handle: HStmt,
    _param_count_ptr: *mut SmallInt,
) -> SqlReturn {
    unsupported_function(MongoHandleRef::from(statement_handle), "SQLNumParams")
}

///
/// [`SQLNumResultCols`]: https://learn.microsoft.com/en-us/sql/odbc/reference/syntax/SQLNumResultCols-function
///
/// # Safety
/// Because this is a C-interface, this is necessarily unsafe
///
#[named]
#[no_mangle]
pub unsafe extern "C" fn SQLNumResultCols(
    statement_handle: HStmt,
    column_count_ptr: *mut SmallInt,
) -> SqlReturn {
    panic_safe_exec!(
        || {
            let mongo_handle = MongoHandleRef::from(statement_handle);

            let stmt = must_be_valid!((*mongo_handle).as_statement());

            let mongo_statement = stmt.mongo_statement.read().unwrap();
            if mongo_statement.is_none() {
                *column_count_ptr = 0;
                return SqlReturn::SUCCESS;
            }
            *column_count_ptr = mongo_statement
                .as_ref()
                .unwrap()
                .get_resultset_metadata()
                .len() as SmallInt;
            SqlReturn::SUCCESS
        },
        statement_handle
    );
}

///
/// [`SQLParamData`]: https://learn.microsoft.com/en-us/sql/odbc/reference/syntax/SQLParamData-function
///
/// # Safety
/// Because this is a C-interface, this is necessarily unsafe
///
#[no_mangle]
pub unsafe extern "C" fn SQLParamData(hstmt: HStmt, _value_ptr_ptr: *mut Pointer) -> SqlReturn {
    unsupported_function(MongoHandleRef::from(hstmt), "SQLParamData")
}

///
/// [`SQLPrepare`]: https://learn.microsoft.com/en-us/sql/odbc/reference/syntax/SQLPrepare-function
///
/// # Safety
/// Because this is a C-interface, this is necessarily unsafe
///
#[no_mangle]
pub unsafe extern "C" fn SQLPrepare(
    hstmt: HStmt,
    _statement_text: *const Char,
    _text_length: Integer,
) -> SqlReturn {
    unsupported_function(MongoHandleRef::from(hstmt), "SQLPrepare")
}

///
/// [`SQLPrepareW`]: https://learn.microsoft.com/en-us/sql/odbc/reference/syntax/SQLPrepare-function
///
/// This is the WideChar version of the SQLPrepare function
///
/// # Safety
/// Because this is a C-interface, this is necessarily unsafe
///
#[no_mangle]
pub unsafe extern "C" fn SQLPrepareW(
    hstmt: HStmt,
    _statement_text: *const WideChar,
    _text_length: Integer,
) -> SqlReturn {
    unsupported_function(MongoHandleRef::from(hstmt), "SQLPrepareW")
}

///
/// [`SQLPrimaryKeys`]: https://learn.microsoft.com/en-us/sql/odbc/reference/syntax/SQLPrimaryKeys-function
///
/// # Safety
/// Because this is a C-interface, this is necessarily unsafe
///
#[named]
#[no_mangle]
pub unsafe extern "C" fn SQLPrimaryKeys(
    statement_handle: HStmt,
    _catalog_name: *const Char,
    _catalog_name_length: SmallInt,
    _schema_name: *const Char,
    _schema_name_length: SmallInt,
    _table_name: *const Char,
    _table_name_length: SmallInt,
) -> SqlReturn {
    panic_safe_exec!(
        || {
            let mongo_handle = MongoHandleRef::from(statement_handle);
            let stmt = must_be_valid!((*mongo_handle).as_statement());
            let mongo_statement = MongoPrimaryKeys::empty();
            *stmt.mongo_statement.write().unwrap() = Some(Box::new(mongo_statement));
            SqlReturn::SUCCESS
        },
        statement_handle
    );
}

///
/// [`SQLPrimaryKeysW`]: https://learn.microsoft.com/en-us/sql/odbc/reference/syntax/SQLPrimaryKeys-function
///
/// This is the WideChar version of the SQLPrimaryKeys function
///
/// # Safety
/// Because this is a C-interface, this is necessarily unsafe
///
#[named]
#[no_mangle]
pub unsafe extern "C" fn SQLPrimaryKeysW(
    statement_handle: HStmt,
    _catalog_name: *const WideChar,
    _catalog_name_length: SmallInt,
    _schema_name: *const WideChar,
    _schema_name_length: SmallInt,
    _table_name: *const WideChar,
    _table_name_length: SmallInt,
) -> SqlReturn {
    panic_safe_exec!(
        || {
            let mongo_handle = MongoHandleRef::from(statement_handle);
            let stmt = must_be_valid!((*mongo_handle).as_statement());
            let mongo_statement = MongoPrimaryKeys::empty();
            *stmt.mongo_statement.write().unwrap() = Some(Box::new(mongo_statement));
            SqlReturn::SUCCESS
        },
        statement_handle
    );
}

///
/// [`SQLProcedureColumns`]: https://learn.microsoft.com/en-us/sql/odbc/reference/syntax/SQLProcedureColumns-function
///
/// # Safety
/// Because this is a C-interface, this is necessarily unsafe
///
#[no_mangle]
pub unsafe extern "C" fn SQLProcedureColumns(
    statement_handle: HStmt,
    _catalog_name: *const Char,
    _catalog_name_length: SmallInt,
    _schema_name: *const Char,
    _schema_name_length: SmallInt,
    _proc_name: *const Char,
    _proc_name_length: SmallInt,
    _column_name: *const Char,
    _column_name_length: SmallInt,
) -> SqlReturn {
    unsupported_function(
        MongoHandleRef::from(statement_handle),
        "SQLProcedureColumns",
    )
}

///
/// [`SQLProcedureColumnsW`]: https://learn.microsoft.com/en-us/sql/odbc/reference/syntax/SQLProcedureColumns-function
///
/// This is the WideChar version of the SQLProcedureColumns function
///
/// # Safety
/// Because this is a C-interface, this is necessarily unsafe
///
#[no_mangle]
pub unsafe extern "C" fn SQLProcedureColumnsW(
    statement_handle: HStmt,
    _catalog_name: *const WideChar,
    _catalog_name_length: SmallInt,
    _schema_name: *const WideChar,
    _schema_name_length: SmallInt,
    _proc_name: *const WideChar,
    _proc_name_length: SmallInt,
    _column_name: *const WideChar,
    _column_name_length: SmallInt,
) -> SqlReturn {
    unsupported_function(
        MongoHandleRef::from(statement_handle),
        "SQLProcedureColumnsW",
    )
}

///
/// [`SQLProcedures`]: https://learn.microsoft.com/en-us/sql/odbc/reference/syntax/SQLProcedures-function
///
/// # Safety
/// Because this is a C-interface, this is necessarily unsafe
///
#[no_mangle]
pub unsafe extern "C" fn SQLProcedures(
    statement_handle: HStmt,
    _catalog_name: *const Char,
    _catalog_name_length: SmallInt,
    _schema_name: *const Char,
    _schema_name_length: SmallInt,
    _proc_name: *const Char,
    _proc_name_length: SmallInt,
) -> SqlReturn {
    unsupported_function(MongoHandleRef::from(statement_handle), "SQLProcedures")
}

///
/// [`SQLProceduresW`]: https://learn.microsoft.com/en-us/sql/odbc/reference/syntax/SQLProcedures-function
///
/// This is the WideChar version of the SQLProcedures function
///
/// # Safety
/// Because this is a C-interface, this is necessarily unsafe
///
#[no_mangle]
pub unsafe extern "C" fn SQLProceduresW(
    statement_handle: HStmt,
    _catalog_name: *const WideChar,
    _catalog_name_length: SmallInt,
    _schema_name: *const WideChar,
    _schema_name_length: SmallInt,
    _proc_name: *const WideChar,
    _proc_name_length: SmallInt,
) -> SqlReturn {
    unsupported_function(MongoHandleRef::from(statement_handle), "SQLProceduresW")
}

///
/// [`SQLPutData`]: https://learn.microsoft.com/en-us/sql/odbc/reference/syntax/SQLPutData-function
///
/// # Safety
/// Because this is a C-interface, this is necessarily unsafe
///
#[no_mangle]
pub unsafe extern "C" fn SQLPutData(
    statement_handle: HStmt,
    _data_ptr: Pointer,
    _str_len_or_ind_ptr: Len,
) -> SqlReturn {
    unsupported_function(MongoHandleRef::from(statement_handle), "SQLPutData")
}

///
/// [`SQLRowCount`]: https://learn.microsoft.com/en-us/sql/odbc/reference/syntax/SQLRowCount-function
///
/// # Safety
/// Because this is a C-interface, this is necessarily unsafe
///
#[named]
#[no_mangle]
pub unsafe extern "C" fn SQLRowCount(
    statement_handle: HStmt,
    row_count_ptr: *mut Len,
) -> SqlReturn {
    panic_safe_exec!(
        || {
            let mongo_handle = MongoHandleRef::from(statement_handle);
            // even though we always return 0, we must still assert that the proper handle
            // type is sent by the client.
            let _ = must_be_valid!((*mongo_handle).as_statement());
            *row_count_ptr = 0 as Len;
            SqlReturn::SUCCESS
        },
        statement_handle
    );
}

///
/// [`SQLSetConnectAttr`]: https://learn.microsoft.com/en-us/sql/odbc/reference/syntax/SQLSetConnectAttr-function
///
/// # Safety
/// Because this is a C-interface, this is necessarily unsafe
///
#[no_mangle]
pub unsafe extern "C" fn SQLSetConnectAttr(
    connection_handle: HDbc,
    _attribute: Integer,
    _value_ptr: Pointer,
    _str_length: Integer,
) -> SqlReturn {
    unsupported_function(MongoHandleRef::from(connection_handle), "SQLSetConnectAttr")
}

///
/// [`SQLSetConnectAttrW`]: https://learn.microsoft.com/en-us/sql/odbc/reference/syntax/SQLSetConnectAttr-function
///
/// This is the WideChar version of the SQLSetConnectAttr function
///
/// # Safety
/// Because this is a C-interface, this is necessarily unsafe
///
#[named]
#[no_mangle]
pub unsafe extern "C" fn SQLSetConnectAttrW(
    connection_handle: HDbc,
    attribute: Integer,
    value_ptr: Pointer,
    _str_length: Integer,
) -> SqlReturn {
    panic_safe_exec!(
        || {
            let conn_handle = MongoHandleRef::from(connection_handle);

            match FromPrimitive::from_i32(attribute) {
                Some(valid_attr) => set_connect_attrw_helper(conn_handle, valid_attr, value_ptr),
                None => {
                    conn_handle.add_diag_info(ODBCError::InvalidAttrIdentifier(attribute));
                    SqlReturn::ERROR
                }
            }
        },
        connection_handle
    )
}

unsafe fn set_connect_attrw_helper(
    conn_handle: &mut MongoHandle,
    attribute: ConnectionAttribute,
    value_ptr: Pointer,
) -> SqlReturn {
    let mut err = None;

    // This scope is introduced to make the RWLock Guard expire before we write
    // any error values via add_diag_info as RWLock::write is not reentrant on
    // all operating systems, and the docs say it can panic.
    let sql_return = {
        let conn = must_be_valid!((*conn_handle).as_connection());

        match attribute {
            ConnectionAttribute::SQL_ATTR_LOGIN_TIMEOUT => {
                conn.attributes.write().unwrap().login_timeout = Some(value_ptr as u32);
                SqlReturn::SUCCESS
            }
            _ => {
                err = Some(ODBCError::UnsupportedConnectionAttribute(
                    connection_attribute_to_string(attribute),
                ));
                SqlReturn::ERROR
            }
        }
    };

    if let Some(error) = err {
        conn_handle.add_diag_info(error);
    }
    sql_return
}

///
/// [`SQLSetCursorName`]: https://learn.microsoft.com/en-us/sql/odbc/reference/syntax/SQLSetCursorName-function
///
/// # Safety
/// Because this is a C-interface, this is necessarily unsafe
///
#[no_mangle]
pub unsafe extern "C" fn SQLSetCursorName(
    statement_handle: HStmt,
    _cursor_name: *const Char,
    _name_length: SmallInt,
) -> SqlReturn {
    unsupported_function(MongoHandleRef::from(statement_handle), "SQLSetCursorName")
}

///
/// [`SQLSetCursorNameW`]: https://learn.microsoft.com/en-us/sql/odbc/reference/syntax/SQLSetCursorName-function
///
/// This is the WideChar version of the SQLSetCursorName function
///
/// # Safety
/// Because this is a C-interface, this is necessarily unsafe
///
#[named]
#[no_mangle]
pub unsafe extern "C" fn SQLSetCursorNameW(
    statement_handle: HStmt,
    _cursor_name: *const WideChar,
    _name_length: SmallInt,
) -> SqlReturn {
    unimpl!(statement_handle);
}

///
/// [`SQLSetDescField`]: https://learn.microsoft.com/en-us/sql/odbc/reference/syntax/SQLSetDescField-function
///
/// # Safety
/// Because this is a C-interface, this is necessarily unsafe
///
#[no_mangle]
pub unsafe extern "C" fn SQLSetDescField(
    _desc_handle: HDesc,
    _rec_number: SmallInt,
    _field_identifier: SmallInt,
    _value_ptr: Pointer,
    _buffer_length: Integer,
) -> SqlReturn {
    unsupported_function(MongoHandleRef::from(_desc_handle), "SQLSetDescField")
}

///
/// [`SQLSetDescRec`]: https://learn.microsoft.com/en-us/sql/odbc/reference/syntax/SQLSetDescRec-function
///
/// # Safety
/// Because this is a C-interface, this is necessarily unsafe
///
#[named]
#[no_mangle]
pub unsafe extern "C" fn SQLSetDescRec(
    desc_handle: HDesc,
    _rec_number: SmallInt,
    _desc_type: SmallInt,
    _desc_sub_type: SmallInt,
    _length: Len,
    _precision: SmallInt,
    _scale: SmallInt,
    _data_ptr: Pointer,
    _string_length_ptr: *const Len,
    _indicator_ptr: *const Len,
) -> SqlReturn {
    unimpl!(desc_handle)
}

///
/// [`SQLSetPos`]: https://learn.microsoft.com/en-us/sql/odbc/reference/syntax/SQLSetPos-function
///
/// # Safety
/// Because this is a C-interface, this is necessarily unsafe
///
#[no_mangle]
pub unsafe extern "C" fn SQLSetPos(
    statement_handle: HStmt,
    _row_number: ULen,
    _operation: USmallInt,
    _lock_type: USmallInt,
) -> SqlReturn {
    unsupported_function(MongoHandleRef::from(statement_handle), "SQLSetPos")
}

///
/// [`SQLSetEnvAttr`]: https://learn.microsoft.com/en-us/sql/odbc/reference/syntax/SQLSetEnvAttr-function
///
/// # Safety
/// Because this is a C-interface, this is necessarily unsafe
///
#[no_mangle]
pub unsafe extern "C" fn SQLSetEnvAttr(
    environment_handle: HEnv,
    attribute: Integer,
    value: Pointer,
    string_length: Integer,
) -> SqlReturn {
    SQLSetEnvAttrW(environment_handle, attribute, value, string_length)
}

///
/// [`SQLSetEnvAttrW`]: https://learn.microsoft.com/en-us/sql/odbc/reference/syntax/SQLSetEnvAttr-function
///
/// This is the WideChar version of the SQLSetEnvAttr function
///
/// # Safety
/// Because this is a C-interface, this is necessarily unsafe
///
#[named]
#[no_mangle]
pub unsafe extern "C" fn SQLSetEnvAttrW(
    environment_handle: HEnv,
    attribute: Integer,
    value: Pointer,
    _string_length: Integer,
) -> SqlReturn {
    panic_safe_exec!(
        || {
            let env_handle = MongoHandleRef::from(environment_handle);
            env_handle.clear_diagnostics();

            match FromPrimitive::from_i32(attribute) {
                Some(valid_attr) => sql_set_env_attrw_helper(env_handle, valid_attr, value),
                None => {
                    env_handle.add_diag_info(ODBCError::InvalidAttrIdentifier(attribute));
                    SqlReturn::ERROR
                }
            }
        },
        environment_handle
    );
}

unsafe fn sql_set_env_attrw_helper(
    env_handle: &mut MongoHandle,
    attribute: EnvironmentAttribute,
    value_ptr: Pointer,
) -> SqlReturn {
    let env = must_be_valid!(env_handle.as_env());
    match attribute {
        EnvironmentAttribute::SQL_ATTR_ODBC_VERSION => {
            match FromPrimitive::from_i32(value_ptr as i32) {
                Some(version) => {
                    env.attributes.write().unwrap().odbc_ver = version;
                    SqlReturn::SUCCESS
                }
                None => {
                    env_handle.add_diag_info(ODBCError::InvalidAttrValue("SQL_ATTR_ODBC_VERSION"));
                    SqlReturn::ERROR
                }
            }
        }
        EnvironmentAttribute::SQL_ATTR_OUTPUT_NTS => {
            match FromPrimitive::from_i32(value_ptr as i32) {
                Some(SqlBool::True) => SqlReturn::SUCCESS,
                _ => {
                    env_handle.add_diag_info(ODBCError::Unimplemented("OUTPUT_NTS=SQL_FALSE"));
                    SqlReturn::ERROR
                }
            }
        }
        EnvironmentAttribute::SQL_ATTR_CONNECTION_POOLING => {
            match FromPrimitive::from_i32(value_ptr as i32) {
                Some(ConnectionPooling::Off) => SqlReturn::SUCCESS,
                _ => {
                    env_handle.add_diag_info(ODBCError::OptionValueChanged(
                        "SQL_ATTR_CONNECTION_POOLING",
                        "SQL_CP_OFF",
                    ));
                    SqlReturn::SUCCESS_WITH_INFO
                }
            }
        }
        EnvironmentAttribute::SQL_ATTR_CP_MATCH => {
            match FromPrimitive::from_i32(value_ptr as i32) {
                Some(CpMatch::Strict) => SqlReturn::SUCCESS,
                _ => {
                    env_handle.add_diag_info(ODBCError::OptionValueChanged(
                        "SQL_ATTR_CP_MATCH",
                        "SQL_CP_STRICT_MATCH",
                    ));
                    SqlReturn::SUCCESS_WITH_INFO
                }
            }
        }
    }
}

///
/// [`SQLSetStmtAttr`]: https://learn.microsoft.com/en-us/sql/odbc/reference/syntax/SQLSetStmtAttr-function
///
/// # Safety
/// Because this is a C-interface, this is necessarily unsafe
///
#[no_mangle]
pub unsafe extern "C" fn SQLSetStmtAttr(
    hstmt: HStmt,
    _attr: Integer,
    _value: Pointer,
    _str_length: Integer,
) -> SqlReturn {
    unsupported_function(MongoHandleRef::from(hstmt), "SQLSetStmtAttr")
}

///
/// [`SQLSetStmtAttrW`]: https://learn.microsoft.com/en-us/sql/odbc/reference/syntax/SQLSetStmtAttr-function
///
/// This is the WideChar version of the SQLSetStmtAttr function
///
/// # Safety
/// Because this is a C-interface, this is necessarily unsafe
///
#[named]
#[no_mangle]
pub unsafe extern "C" fn SQLSetStmtAttrW(
    hstmt: HStmt,
    attr: Integer,
    value: Pointer,
    _str_length: Integer,
) -> SqlReturn {
    panic_safe_exec!(
        || {
            let stmt_handle = MongoHandleRef::from(hstmt);
            stmt_handle.clear_diagnostics();

            match FromPrimitive::from_i32(attr) {
                Some(valid_attr) => sql_set_stmt_attrw_helper(stmt_handle, valid_attr, value),
                None => {
                    stmt_handle.add_diag_info(ODBCError::InvalidAttrIdentifier(attr));
                    SqlReturn::ERROR
                }
            }
        },
        hstmt
    );
}

unsafe fn sql_set_stmt_attrw_helper(
    stmt_handle: &mut MongoHandle,
    attribute: StatementAttribute,
    value_ptr: Pointer,
) -> SqlReturn {
    let stmt = must_be_valid!(stmt_handle.as_statement());
    match attribute {
        StatementAttribute::SQL_ATTR_APP_ROW_DESC => {
            stmt_handle.add_diag_info(ODBCError::Unimplemented("SQL_ATTR_APP_ROW_DESC"));
            SqlReturn::ERROR
        }
        StatementAttribute::SQL_ATTR_APP_PARAM_DESC => {
            stmt_handle.add_diag_info(ODBCError::Unimplemented("SQL_ATTR_APP_PARAM_DESC"));
            SqlReturn::ERROR
        }
        StatementAttribute::SQL_ATTR_IMP_ROW_DESC => {
            // TODO: SQL_681, determine the correct SQL state
            stmt_handle.add_diag_info(ODBCError::Unimplemented("SQL_ATTR_IMP_ROW_DESC"));
            SqlReturn::ERROR
        }
        StatementAttribute::SQL_ATTR_IMP_PARAM_DESC => {
            // TODO: SQL_681, determine the correct SQL state
            stmt_handle.add_diag_info(ODBCError::Unimplemented("SQL_ATTR_IMP_PARAM_DESC"));
            SqlReturn::ERROR
        }
        StatementAttribute::SQL_ATTR_CURSOR_SCROLLABLE => {
            match FromPrimitive::from_usize(value_ptr as usize) {
                Some(CursorScrollable::NonScrollable) => SqlReturn::SUCCESS,
                _ => {
                    stmt_handle
                        .add_diag_info(ODBCError::InvalidAttrValue("SQL_ATTR_CURSOR_SCROLLABLE"));
                    SqlReturn::ERROR
                }
            }
        }
        StatementAttribute::SQL_ATTR_CURSOR_SENSITIVITY => {
            match FromPrimitive::from_i32(value_ptr as i32) {
                Some(CursorSensitivity::Insensitive) => SqlReturn::SUCCESS,
                _ => {
                    stmt_handle
                        .add_diag_info(ODBCError::InvalidAttrValue("SQL_ATTR_CURSOR_SENSITIVITY"));
                    SqlReturn::ERROR
                }
            }
        }
        StatementAttribute::SQL_ATTR_ASYNC_ENABLE => {
            stmt_handle.add_diag_info(ODBCError::Unimplemented("SQL_ATTR_ASYNC_ENABLE"));
            SqlReturn::ERROR
        }
        StatementAttribute::SQL_ATTR_CONCURRENCY => match FromPrimitive::from_i32(value_ptr as i32)
        {
            Some(Concurrency::ReadOnly) => SqlReturn::SUCCESS,
            _ => {
                stmt_handle.add_diag_info(ODBCError::OptionValueChanged(
                    "SQL_ATTR_CONCURRENCY",
                    "SQL_CONCUR_READ_ONLY",
                ));
                SqlReturn::SUCCESS_WITH_INFO
            }
        },
        StatementAttribute::SQL_ATTR_CURSOR_TYPE => match FromPrimitive::from_i32(value_ptr as i32)
        {
            Some(CursorType::ForwardOnly) => SqlReturn::SUCCESS,
            _ => {
                stmt_handle.add_diag_info(ODBCError::OptionValueChanged(
                    "SQL_ATTR_CURSOR_TYPE",
                    "SQL_CURSOR_FORWARD_ONLY",
                ));
                SqlReturn::SUCCESS_WITH_INFO
            }
        },
        StatementAttribute::SQL_ATTR_ENABLE_AUTO_IPD => {
            stmt_handle.add_diag_info(ODBCError::Unimplemented("SQL_ATTR_ENABLE_AUTO_IPD"));
            SqlReturn::ERROR
        }
        StatementAttribute::SQL_ATTR_FETCH_BOOKMARK_PTR => {
            stmt_handle.add_diag_info(ODBCError::Unimplemented("SQL_ATTR_FETCH_BOOKMARK_PTR"));
            SqlReturn::ERROR
        }
        StatementAttribute::SQL_ATTR_KEYSET_SIZE => {
            stmt_handle.add_diag_info(ODBCError::Unimplemented("SQL_ATTR_KEYSET_SIZE"));
            SqlReturn::ERROR
        }
        StatementAttribute::SQL_ATTR_MAX_LENGTH => {
            stmt_handle.add_diag_info(ODBCError::Unimplemented("SQL_ATTR_MAX_LENGTH"));
            SqlReturn::ERROR
        }
        StatementAttribute::SQL_ATTR_MAX_ROWS => {
            stmt.attributes.write().unwrap().max_rows = value_ptr as ULen;
            SqlReturn::SUCCESS
        }
        StatementAttribute::SQL_ATTR_NOSCAN => {
            match FromPrimitive::from_i32(value_ptr as i32) {
                Some(ns) => stmt.attributes.write().unwrap().no_scan = ns,
                None => stmt_handle.add_diag_info(ODBCError::InvalidAttrValue("SQL_ATTR_NOSCAN")),
            }
            SqlReturn::SUCCESS
        }
        StatementAttribute::SQL_ATTR_PARAM_BIND_OFFSET_PTR => {
            stmt_handle.add_diag_info(ODBCError::Unimplemented("SQL_ATTR_PARAM_BIND_OFFSET_PTR"));
            SqlReturn::ERROR
        }
        StatementAttribute::SQL_ATTR_PARAM_BIND_TYPE => {
            stmt_handle.add_diag_info(ODBCError::Unimplemented("SQL_ATTR_PARAM_BIND_TYPE"));
            SqlReturn::ERROR
        }
        StatementAttribute::SQL_ATTR_PARAM_OPERATION_PTR => {
            stmt_handle.add_diag_info(ODBCError::Unimplemented("SQL_ATTR_PARAM_OPERATION_PTR"));
            SqlReturn::ERROR
        }
        StatementAttribute::SQL_ATTR_PARAM_STATUS_PTR => {
            stmt_handle.add_diag_info(ODBCError::Unimplemented("SQL_ATTR_PARAM_STATUS_PTR"));
            SqlReturn::ERROR
        }
        StatementAttribute::SQL_ATTR_PARAMS_PROCESSED_PTR => {
            stmt_handle.add_diag_info(ODBCError::Unimplemented("SQL_ATTR_PARAMS_PROCESSED_PTR"));
            SqlReturn::ERROR
        }
        StatementAttribute::SQL_ATTR_PARAMSET_SIZE => {
            stmt_handle.add_diag_info(ODBCError::Unimplemented("SQL_ATTR_PARAMSET_SIZE"));
            SqlReturn::ERROR
        }
        StatementAttribute::SQL_ATTR_QUERY_TIMEOUT => {
            stmt.attributes.write().unwrap().query_timeout = value_ptr as ULen;
            SqlReturn::SUCCESS
        }
        StatementAttribute::SQL_ATTR_RETRIEVE_DATA => {
            match FromPrimitive::from_i32(value_ptr as i32) {
                Some(RetrieveData::Off) => SqlReturn::SUCCESS,
                _ => {
                    stmt_handle
                        .add_diag_info(ODBCError::InvalidAttrValue("SQL_ATTR_RETRIEVE_DATA"));
                    SqlReturn::ERROR
                }
            }
        }
        StatementAttribute::SQL_ATTR_ROW_BIND_OFFSET_PTR => {
            stmt_handle.add_diag_info(ODBCError::Unimplemented("SQL_ATTR_ROW_BIND_OFFSET_PTR"));
            SqlReturn::ERROR
        }
        StatementAttribute::SQL_ATTR_ROW_BIND_TYPE => {
            stmt.attributes.write().unwrap().row_bind_type = value_ptr as ULen;
            SqlReturn::SUCCESS
        }
        StatementAttribute::SQL_ATTR_ROW_NUMBER => {
            stmt.attributes.write().unwrap().row_number = value_ptr as ULen;
            SqlReturn::SUCCESS
        }
        StatementAttribute::SQL_ATTR_ROW_OPERATION_PTR => {
            stmt_handle.add_diag_info(ODBCError::Unimplemented("SQL_ATTR_ROW_OPERATION_PTR"));
            SqlReturn::ERROR
        }
        StatementAttribute::SQL_ATTR_ROW_STATUS_PTR => {
            stmt.attributes.write().unwrap().row_status_ptr = value_ptr as *mut USmallInt;
            SqlReturn::SUCCESS
        }
        StatementAttribute::SQL_ATTR_ROWS_FETCHED_PTR => {
            stmt.attributes.write().unwrap().rows_fetched_ptr = value_ptr as *mut ULen;
            SqlReturn::SUCCESS
        }
        StatementAttribute::SQL_ATTR_ROW_ARRAY_SIZE => {
            match FromPrimitive::from_i32(value_ptr as i32) {
                Some(ras) => {
                    stmt.attributes.write().unwrap().row_array_size = ras;
                    SqlReturn::SUCCESS
                }
                None => {
                    stmt_handle
                        .add_diag_info(ODBCError::InvalidAttrValue("SQL_ATTR_ROW_ARRAY_SIZE"));
                    SqlReturn::ERROR
                }
            }
        }
        StatementAttribute::SQL_ATTR_SIMULATE_CURSOR => {
            stmt_handle.add_diag_info(ODBCError::Unimplemented("SQL_ATTR_SIMULATE_CURSOR"));
            SqlReturn::ERROR
        }
        StatementAttribute::SQL_ATTR_USE_BOOKMARKS => {
            match FromPrimitive::from_i32(value_ptr as i32) {
                Some(ub) => {
                    stmt.attributes.write().unwrap().use_bookmarks = ub;
                    SqlReturn::SUCCESS
                }
                None => {
                    stmt_handle
                        .add_diag_info(ODBCError::InvalidAttrValue("SQL_ATTR_USE_BOOKMARKS"));
                    SqlReturn::ERROR
                }
            }
        }
        StatementAttribute::SQL_ATTR_ASYNC_STMT_EVENT => {
            stmt_handle.add_diag_info(ODBCError::Unimplemented("SQL_ATTR_ASYNC_STMT_EVENT"));
            SqlReturn::ERROR
        }
        StatementAttribute::SQL_ATTR_METADATA_ID => {
            todo!()
        }
        _ => {
            stmt_handle.add_diag_info(ODBCError::UnsupportedStatementAttribute(
                statement_attribute_to_string(attribute),
            ));
            SqlReturn::ERROR
        }
    }
}

///
/// [`SQLSpecialColumns`]: https://learn.microsoft.com/en-us/sql/odbc/reference/syntax/SQLSpecialColumns-function
///
/// # Safety
/// Because this is a C-interface, this is necessarily unsafe
///
#[no_mangle]
pub unsafe extern "C" fn SQLSpecialColumns(
    statement_handle: HStmt,
    _identifier_type: SmallInt,
    _catalog_name: *const Char,
    _catalog_name_length: SmallInt,
    _schema_name: *const Char,
    _schema_name_length: SmallInt,
    _table_name: *const Char,
    _table_name_length: SmallInt,
    _scope: SmallInt,
    _nullable: SmallInt,
) -> SqlReturn {
    unsupported_function(MongoHandleRef::from(statement_handle), "SQLSpecialColumns")
}

///
/// [`SQLSpecialColumnsW`]: https://learn.microsoft.com/en-us/sql/odbc/reference/syntax/SQLSpecialColumns-function
///
/// This is the WideChar version of the SQLSpecialColumns function
///
/// # Safety
/// Because this is a C-interface, this is necessarily unsafe
///
#[named]
#[no_mangle]
pub unsafe extern "C" fn SQLSpecialColumnsW(
    statement_handle: HStmt,
    _identifier_type: SmallInt,
    _catalog_name: *const WideChar,
    _catalog_name_length: SmallInt,
    _schema_name: *const WideChar,
    _schema_name_length: SmallInt,
    _table_name: *const WideChar,
    _table_name_length: SmallInt,
    _scope: SmallInt,
    _nullable: Nullability,
) -> SqlReturn {
    unimpl!(statement_handle);
}

///
/// [`SQLStatistics`]: https://learn.microsoft.com/en-us/sql/odbc/reference/syntax/SQLStatistics-function
///
/// # Safety
/// Because this is a C-interface, this is necessarily unsafe
///
#[named]
#[no_mangle]
pub unsafe extern "C" fn SQLStatistics(
    statement_handle: HStmt,
    _catalog_name: *const Char,
    _catalog_name_length: SmallInt,
    _schema_name: *const Char,
    _schema_name_length: SmallInt,
    _table_name: *const Char,
    _table_name_length: SmallInt,
    _unique: SmallInt,
    _reserved: SmallInt,
) -> SqlReturn {
    unimpl!(statement_handle);
}

///
/// [`SQLTablePrivileges`]: https://learn.microsoft.com/en-us/sql/odbc/reference/syntax/SQLTablePrivileges-function
///
/// # Safety
/// Because this is a C-interface, this is necessarily unsafe
///
#[no_mangle]
pub unsafe extern "C" fn SQLTablePrivileges(
    statement_handle: HStmt,
    _catalog_name: *const Char,
    _name_length_1: SmallInt,
    _schema_name: *const Char,
    _name_length_2: SmallInt,
    _table_name: *const Char,
    _name_length_3: SmallInt,
) -> SqlReturn {
    unsupported_function(MongoHandleRef::from(statement_handle), "SQLTablePrivileges")
}

///
/// [`SQLTablesPrivilegesW`]: https://learn.microsoft.com/en-us/sql/odbc/reference/syntax/SQLTablesPrivileges-function
///
/// This is the WideChar version of the SQLTablesPrivileges function
///
/// # Safety
/// Because this is a C-interface, this is necessarily unsafe
///
#[named]
#[no_mangle]
pub unsafe extern "C" fn SQLTablesPrivilegesW(
    statement_handle: HStmt,
    _catalog_name: *const WideChar,
    _name_length_1: SmallInt,
    _schema_name: *const WideChar,
    _name_length_2: SmallInt,
    _table_name: *const WideChar,
    _name_length_3: SmallInt,
) -> SqlReturn {
    unimpl!(statement_handle);
}

///
/// [`SQLTables`]: https://learn.microsoft.com/en-us/sql/odbc/reference/syntax/SQLTables-function
///
/// # Safety
/// Because this is a C-interface, this is necessarily unsafe
///
#[no_mangle]
pub unsafe extern "C" fn SQLTables(
    statement_handle: HStmt,
    _catalog_name: *const Char,
    _name_length_1: SmallInt,
    _schema_name: *const Char,
    _name_length_2: SmallInt,
    _table_name: *const Char,
    _name_length_3: SmallInt,
    _table_type: *const Char,
    _name_length_4: SmallInt,
) -> SqlReturn {
    unsupported_function(MongoHandleRef::from(statement_handle), "SQLTables")
}

fn sql_tables(
    mongo_connection: &MongoConnection,
    query_timeout: i32,
    catalog: &str,
    schema: &str,
    table: &str,
    table_t: &str,
) -> Result<Box<dyn MongoStatement>> {
    match (catalog, schema, table, table_t) {
        (SQL_ALL_CATALOGS, "", "", "") => Ok(Box::new(MongoDatabases::list_all_catalogs(
            mongo_connection,
            Some(query_timeout),
        ))),
        ("", SQL_ALL_SCHEMAS, "", "") => Ok(Box::new(MongoCollections::all_schemas())),
        ("", "", "", SQL_ALL_TABLE_TYPES) => Ok(Box::new(MongoTableTypes::all_table_types())),
        _ => Ok(Box::new(MongoCollections::list_tables(
            mongo_connection,
            Some(query_timeout),
            catalog,
            table,
            table_t,
        ))),
    }
}

///
/// [`SQLTablesW`]: https://learn.microsoft.com/en-us/sql/odbc/reference/syntax/SQLTables-function
///
/// This is the WideChar version of the SQLTables function
///
/// # Safety
/// Because this is a C-interface, this is necessarily unsafe
///
#[no_mangle]
#[named]
pub unsafe extern "C" fn SQLTablesW(
    statement_handle: HStmt,
    catalog_name: *const WideChar,
    name_length_1: SmallInt,
    schema_name: *const WideChar,
    name_length_2: SmallInt,
    table_name: *const WideChar,
    name_length_3: SmallInt,
    table_type: *const WideChar,
    name_length_4: SmallInt,
) -> SqlReturn {
    panic_safe_exec!(
        || {
            let mongo_handle = MongoHandleRef::from(statement_handle);
            let stmt = must_be_valid!((*mongo_handle).as_statement());
            let catalog = input_wtext_to_string(catalog_name, name_length_1 as usize);
            let schema = input_wtext_to_string(schema_name, name_length_2 as usize);
            let table = input_wtext_to_string(table_name, name_length_3 as usize);
            let table_t = input_wtext_to_string(table_type, name_length_4 as usize);
            let connection = stmt.connection;
            let mongo_statement = sql_tables(
                (*connection)
                    .as_connection()
                    .unwrap()
                    .mongo_connection
                    .read()
                    .unwrap()
                    .as_ref()
                    .unwrap(),
                stmt.attributes.read().unwrap().query_timeout as i32,
                &catalog,
                &schema,
                &table,
                &table_t,
            );
            let mongo_statement = odbc_unwrap!(mongo_statement, mongo_handle);
            *stmt.mongo_statement.write().unwrap() = Some(mongo_statement);
            SqlReturn::SUCCESS
        },
        statement_handle
    );
}<|MERGE_RESOLUTION|>--- conflicted
+++ resolved
@@ -25,11 +25,7 @@
 use num_traits::FromPrimitive;
 use odbc_sys::{
     Char, Desc, DriverConnectOption, HDbc, HDesc, HEnv, HStmt, HWnd, Handle, HandleType, Integer,
-<<<<<<< HEAD
-    Len, Nullability, Pointer, RetCode, SmallInt, SqlDataType, SqlReturn, ULen, USmallInt,
-=======
-    Len, Nullability, Pointer, RetCode, SmallInt, SqlReturn, ULen, USmallInt, WChar,
->>>>>>> e105df17
+    Len, Nullability, Pointer, RetCode, SmallInt, SqlReturn, ULen, USmallInt,
 };
 use std::{collections::HashMap, mem::size_of, panic, sync::mpsc};
 use widechar::WideChar;
@@ -2203,15 +2199,9 @@
                 }
                 InfoType::SQL_DRIVER_ODBC_VER => {
                     // This driver supports version 3.8.
-<<<<<<< HEAD
-                    i16_len::set_output_wstring_as_bytes(
-                        "03.08",
-                        info_value_ptr,
-=======
                     i16_len::set_output_wstring(
                         ODBC_VERSION,
-                        info_value_ptr as *mut WChar,
->>>>>>> e105df17
+                        info_value_ptr as *mut WideChar,
                         buffer_length as usize,
                         string_length_ptr,
                     )
