--- conflicted
+++ resolved
@@ -1,8 +1,4 @@
-<<<<<<< HEAD
-use crate::definitions::{ConnectionAttribute, StatementAttribute};
-=======
 use definitions::{AttrOdbcVersion, ConnectionAttribute, SqlDataType, StatementAttribute};
->>>>>>> d9361828
 
 pub(crate) fn connection_attribute_to_string(attr: ConnectionAttribute) -> String {
     match attr {
@@ -81,8 +77,6 @@
         }
         StatementAttribute::SQL_ATTR_METADATA_ID => "METADATA_ID".to_string(),
     }
-<<<<<<< HEAD
-=======
 }
 
 /// handle_sql_type returns the proper sql type for the application's current behavior. When the
@@ -100,5 +94,4 @@
         },
         _ => sql_type,
     }
->>>>>>> d9361828
 }