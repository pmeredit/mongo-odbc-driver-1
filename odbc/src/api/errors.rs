use constants::{
    FRACTIONAL_TRUNCATION, GENERAL_ERROR, INDICATOR_VARIABLE_REQUIRED, INTEGRAL_TRUNCATION,
    INVALID_ATTR_VALUE, INVALID_CHARACTER_VALUE, INVALID_CURSOR_STATE, INVALID_DATETIME_FORMAT,
    INVALID_DESCRIPTOR_INDEX, INVALID_INFO_TYPE_VALUE, NOT_IMPLEMENTED, NO_DSN_OR_DRIVER,
    NO_RESULTSET, OPTION_CHANGED, RESTRICTED_DATATYPE, RIGHT_TRUNCATED, UNABLE_TO_CONNECT,
    UNSUPPORTED_FIELD_DESCRIPTOR, VENDOR_IDENTIFIER,
};
use thiserror::Error;

#[derive(Debug, Error, Clone)]
pub enum ODBCError {
    #[error("[{}][API] {0}", VENDOR_IDENTIFIER)]
    General(&'static str),
    #[error("[{}][API] Caught panic: {0}", VENDOR_IDENTIFIER)]
    Panic(String),
    #[error("[{}][API] The feature {0} is not implemented", VENDOR_IDENTIFIER)]
    Unimplemented(&'static str),
    #[error("[{}][API] The data type {0} is not implemented", VENDOR_IDENTIFIER)]
    UnimplementedDataType(String),
    #[error(
        "[{}][API] The driver connect option {0} is not supported",
        VENDOR_IDENTIFIER
    )]
    UnsupportedDriverConnectOption(String),
    #[error(
        "[{}][API] The connection attribute {0} is not supported",
        VENDOR_IDENTIFIER
    )]
    UnsupportedConnectionAttribute(String),
    #[error(
        "[{}][API] A schema pattern was specified, and the driver does not support schemas",
        VENDOR_IDENTIFIER
    )]
    UnsupportedFieldSchema(),
    #[error(
        "[{}][API] The field descriptor value {0} is not supported",
        VENDOR_IDENTIFIER
    )]
    UnsupportedFieldDescriptor(String),
    #[error(
        "[{}][API] Retrieving value for infoType {0} is not implemented yet",
        VENDOR_IDENTIFIER
    )]
    UnsupportedInfoTypeRetrieval(String),
    #[error("[{}][API] InfoType {0} out of range", VENDOR_IDENTIFIER)]
    UnknownInfoType(String),
    #[error(
        "[{}][API] Indicator variable was null when null data was accessed",
        VENDOR_IDENTIFIER
    )]
    IndicatorVariableRequiredButNotSupplied,
    #[error("[{}][API] The field index {0} is out of bounds", VENDOR_IDENTIFIER)]
    InvalidDescriptorIndex(u16),
    #[error("[{}][API] No ResultSet", VENDOR_IDENTIFIER)]
    InvalidCursorState,
    #[error("[{}][API] Invalid Uri: {0}", VENDOR_IDENTIFIER)]
    InvalidUriFormat(String),
    #[error("[{}][API] Invalid handle type, expected {0}", VENDOR_IDENTIFIER)]
    InvalidHandleType(&'static str),
    #[error("[{}][API] Invalid value for attribute {0}", VENDOR_IDENTIFIER)]
    InvalidAttrValue(&'static str),
    #[error(
        "[{}][API] Missing property \"Driver\" or \"DSN\" in connection string",
        VENDOR_IDENTIFIER
    )]
    MissingDriverOrDSNProperty,
    #[error(
        "[{}][API] Buffer size \"{0}\" not large enough for data",
        VENDOR_IDENTIFIER
    )]
    OutStringTruncated(usize),
    #[error(
        "[{}][API] floating point data \"{0}\" was truncated to fixed point",
        VENDOR_IDENTIFIER
    )]
    FractionalTruncation(String),
    #[error(
        "[{}][API] fractional seconds for data \"{0}\" was truncated to nanoseconds",
        VENDOR_IDENTIFIER
    )]
    FractionalSecondsTruncation(String),
    #[error(
        "[{}][API] fractional seconds data truncated from \"{0}\"",
        VENDOR_IDENTIFIER
    )]
    SecondsTruncation(String),
    #[error(
        "[{}][API] datetime data \"{0}\" was truncated to date",
        VENDOR_IDENTIFIER
    )]
    TimeTruncation(String),
    #[error(
        "[{}][API] integral data \"{0}\" was truncated due to overflow",
        VENDOR_IDENTIFIER
    )]
    IntegralTruncation(String),
    #[error("[{}][API] invalid datetime format: \"{0}\"", VENDOR_IDENTIFIER)]
    InvalidDatetimeFormat(String),
    #[error(
        "[{}][API] invalid character value: \"{0}\" for cast to type: {1}",
        VENDOR_IDENTIFIER
    )]
    InvalidCharacterValue(String, &'static str),
    #[error(
        "[{}][API] Invalid value for attribute {0}, changed to {1}",
        VENDOR_IDENTIFIER
    )]
    OptionValueChanged(&'static str, &'static str),
    #[error(
        "[{}][API] BSON type {0} cannot be converted to ODBC type {1}",
        VENDOR_IDENTIFIER
    )]
    RestrictedDataType(&'static str, &'static str),
    #[error("[{}][API] No resultset for statement", VENDOR_IDENTIFIER)]
    NoResultSet,
    #[error("[{}][Core] {0}", VENDOR_IDENTIFIER)]
    Core(mongo_odbc_core::Error),
}

pub type Result<T> = std::result::Result<T, ODBCError>;

impl ODBCError {
    pub fn get_sql_state(&self) -> &str {
        match self {
            ODBCError::Unimplemented(_)
            | ODBCError::UnimplementedDataType(_)
            | ODBCError::UnsupportedDriverConnectOption(_)
<<<<<<< HEAD
            | ODBCError::UnsupportedFieldSchema()
            | ODBCError::UnsupportedConnectionAttribute(_) => NOT_IMPLEMENTED,
=======
            | ODBCError::UnsupportedConnectionAttribute(_)
            | ODBCError::UnsupportedInfoTypeRetrieval(_) => NOT_IMPLEMENTED,
>>>>>>> be876b0c
            ODBCError::General(_) | ODBCError::Panic(_) => GENERAL_ERROR,
            ODBCError::Core(c) => c.get_sql_state(),
            ODBCError::InvalidUriFormat(_) => UNABLE_TO_CONNECT,
            ODBCError::InvalidAttrValue(_) => INVALID_ATTR_VALUE,
            ODBCError::InvalidCursorState => INVALID_CURSOR_STATE,
            ODBCError::InvalidHandleType(_) => NOT_IMPLEMENTED,
            ODBCError::OptionValueChanged(_, _) => OPTION_CHANGED,
            ODBCError::OutStringTruncated(_) => RIGHT_TRUNCATED,
            ODBCError::MissingDriverOrDSNProperty => NO_DSN_OR_DRIVER,
            ODBCError::UnsupportedFieldDescriptor(_) => UNSUPPORTED_FIELD_DESCRIPTOR,
            ODBCError::InvalidDescriptorIndex(_) => INVALID_DESCRIPTOR_INDEX,
            ODBCError::RestrictedDataType(_, _) => RESTRICTED_DATATYPE,
            ODBCError::FractionalTruncation(_) => FRACTIONAL_TRUNCATION,
            ODBCError::FractionalSecondsTruncation(_) => FRACTIONAL_TRUNCATION,
            ODBCError::SecondsTruncation(_) => FRACTIONAL_TRUNCATION,
            ODBCError::TimeTruncation(_) => FRACTIONAL_TRUNCATION,
            ODBCError::IntegralTruncation(_) => INTEGRAL_TRUNCATION,
            ODBCError::InvalidDatetimeFormat(_) => INVALID_DATETIME_FORMAT,
            ODBCError::InvalidCharacterValue(_, _) => INVALID_CHARACTER_VALUE,
            ODBCError::IndicatorVariableRequiredButNotSupplied => INDICATOR_VARIABLE_REQUIRED,
            ODBCError::NoResultSet => NO_RESULTSET,
            ODBCError::UnknownInfoType(_) => INVALID_INFO_TYPE_VALUE,
        }
    }

    pub fn get_native_err_code(&self) -> i32 {
        match self {
            // Functions that return these errors don't interact with MongoDB,
            // and so the driver returns 0 since it doesn't have a native error
            // code to propagate.
            ODBCError::Unimplemented(_)
            | ODBCError::General(_)
            | ODBCError::Panic(_)
            | ODBCError::UnimplementedDataType(_)
            | ODBCError::InvalidUriFormat(_)
            | ODBCError::InvalidAttrValue(_)
            | ODBCError::InvalidCursorState
            | ODBCError::InvalidHandleType(_)
            | ODBCError::MissingDriverOrDSNProperty
            | ODBCError::OutStringTruncated(_)
            | ODBCError::UnsupportedDriverConnectOption(_)
            | ODBCError::UnsupportedConnectionAttribute(_)
            | ODBCError::UnsupportedFieldSchema()
            | ODBCError::OptionValueChanged(_, _)
            | ODBCError::InvalidDescriptorIndex(_)
            | ODBCError::RestrictedDataType(_, _)
            | ODBCError::IndicatorVariableRequiredButNotSupplied
            | ODBCError::FractionalTruncation(_)
            | ODBCError::FractionalSecondsTruncation(_)
            | ODBCError::SecondsTruncation(_)
            | ODBCError::TimeTruncation(_)
            | ODBCError::IntegralTruncation(_)
            | ODBCError::InvalidDatetimeFormat(_)
            | ODBCError::UnsupportedFieldDescriptor(_)
            | ODBCError::InvalidCharacterValue(_, _)
            | ODBCError::NoResultSet
            | ODBCError::UnsupportedInfoTypeRetrieval(_)
            | ODBCError::UnknownInfoType(_) => 0,
            ODBCError::Core(me) => me.code(),
        }
    }
}

impl From<mongo_odbc_core::Error> for ODBCError {
    fn from(err: mongo_odbc_core::Error) -> Self {
        match err {
            mongo_odbc_core::Error::ColIndexOutOfBounds(u) => ODBCError::InvalidDescriptorIndex(u),
            e => ODBCError::Core(e),
        }
    }
}

impl From<&mongo_odbc_core::Error> for ODBCError {
    fn from(err: &mongo_odbc_core::Error) -> Self {
        match err {
            mongo_odbc_core::Error::ColIndexOutOfBounds(u) => ODBCError::InvalidDescriptorIndex(*u),
            e => ODBCError::Core(e.clone()),
        }
    }
}<|MERGE_RESOLUTION|>--- conflicted
+++ resolved
@@ -125,13 +125,9 @@
             ODBCError::Unimplemented(_)
             | ODBCError::UnimplementedDataType(_)
             | ODBCError::UnsupportedDriverConnectOption(_)
-<<<<<<< HEAD
             | ODBCError::UnsupportedFieldSchema()
-            | ODBCError::UnsupportedConnectionAttribute(_) => NOT_IMPLEMENTED,
-=======
             | ODBCError::UnsupportedConnectionAttribute(_)
             | ODBCError::UnsupportedInfoTypeRetrieval(_) => NOT_IMPLEMENTED,
->>>>>>> be876b0c
             ODBCError::General(_) | ODBCError::Panic(_) => GENERAL_ERROR,
             ODBCError::Core(c) => c.get_sql_state(),
             ODBCError::InvalidUriFormat(_) => UNABLE_TO_CONNECT,
