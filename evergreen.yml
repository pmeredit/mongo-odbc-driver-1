--- conflicted
+++ resolved
@@ -432,7 +432,17 @@
     - command: s3.put
       params:
         build_variants:
-<<<<<<< HEAD
+          - ubuntu2204
+        aws_key: ${aws_key}
+        aws_secret: ${aws_secret}
+        local_file: mongosql-odbc-driver/release/mongoodbc.tar.gz
+        remote_file: mongosql-odbc-driver/artifacts/${version_id}/${build_variant}/release/mongoodbc.tar.gz
+        bucket: mciuploads
+        permissions: public-read
+        content_type: application/octet-stream
+    - command: s3.put
+      params:
+        build_variants:
           - macos
         aws_key: ${aws_key}
         aws_secret: ${aws_secret}
@@ -449,13 +459,6 @@
         aws_secret: ${aws_secret}
         local_file: mongosql-odbc-driver/installer/dmg/mongoodbc.dmg
         remote_file: mongosql-odbc-driver/artifacts/${version_id}/${build_variant}/release/mongoodbc.dmg
-=======
-          - ubuntu2204
-        aws_key: ${aws_key}
-        aws_secret: ${aws_secret}
-        local_file: mongosql-odbc-driver/release/mongoodbc.tar.gz
-        remote_file: mongosql-odbc-driver/artifacts/${version_id}/${build_variant}/release/mongoodbc.tar.gz
->>>>>>> 50b5683f
         bucket: mciuploads
         permissions: public-read
         content_type: application/octet-stream
